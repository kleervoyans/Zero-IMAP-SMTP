--- conflicted
+++ resolved
@@ -2316,7 +2316,6 @@
     resolution: {integrity: sha512-zgVZuo2WcZgfUEmsn6eO3kINexW8RAE4maiQ8QNs8CtpPCSyMiYsULR3HQYkm3w8FIA3SberyMJMSldGsW+U3w==}
     engines: {node: ^12.17.0 || ^14.13 || >=16.0.0}
 
-<<<<<<< HEAD
   character-entities-html4@2.1.0:
     resolution: {integrity: sha512-1v7fgQRj6hnSwFpq1Eu0ynr/CDEw0rXo2B61qXrLNdHZmPKgb7fqS1a2JwF0rISo9q77jDI8VMEHoApn8qDoZA==}
 
@@ -2328,14 +2327,13 @@
 
   character-reference-invalid@2.0.1:
     resolution: {integrity: sha512-iBZ4F4wRbyORVsu0jPV7gXkOsGYjGHPmAyv+HiHG8gi5PtC9KI2j1+v8/tlibRvjoWX027ypmG/n0HtO5t7unw==}
-=======
+
   cheerio-select@2.1.0:
     resolution: {integrity: sha512-9v9kG0LvzrlcungtnJtpGNxY+fzECQKhK4EGJX2vByejiMX84MFNQw4UxPJl3bFbTMw+Dfs37XaIkCwTZfLh4g==}
 
   cheerio@1.0.0:
     resolution: {integrity: sha512-quS9HgjQpdaXOvsZz82Oz7uxtXiy6UIsIQcpBj7HRw2M63Skasm9qlDocAM7jNuaxdhpPU7c4kJN+gA5MCu4ww==}
     engines: {node: '>=18.17'}
->>>>>>> 10c73a54
 
   chokidar@3.6.0:
     resolution: {integrity: sha512-7VT13fmjotKpGipCW9JEQAusEPE+Ei8nl6/g4FBAmIm0GOOLMua9NDDo/DWp0ZAxCr3cPq5ZpBqmPAQgDda2Pw==}
@@ -2449,16 +2447,14 @@
   css-in-js-utils@3.1.0:
     resolution: {integrity: sha512-fJAcud6B3rRu+KHYk+Bwf+WFL2MDCJJ1XG9x137tJQ0xYxor7XziQtuGFbWNdqrvF4Tk26O3H73nfVqXt/fW1A==}
 
-<<<<<<< HEAD
+  css-select@5.1.0:
+    resolution: {integrity: sha512-nwoRF1rvRRnnCqqY7updORDsuqKzqYJ28+oSMaJMMgOauh3fvwHqMS7EZpIPqK8GL+g9mKxF1vP/ZjSeNjEVHg==}
+
   css-styled@1.0.8:
     resolution: {integrity: sha512-tCpP7kLRI8dI95rCh3Syl7I+v7PP+2JYOzWkl0bUEoSbJM+u8ITbutjlQVf0NC2/g4ULROJPi16sfwDIO8/84g==}
 
   css-to-mat@1.1.1:
     resolution: {integrity: sha512-kvpxFYZb27jRd2vium35G7q5XZ2WJ9rWjDUMNT36M3Hc41qCrLXFM5iEKMGXcrPsKfXEN+8l/riB4QzwwwiEyQ==}
-=======
-  css-select@5.1.0:
-    resolution: {integrity: sha512-nwoRF1rvRRnnCqqY7updORDsuqKzqYJ28+oSMaJMMgOauh3fvwHqMS7EZpIPqK8GL+g9mKxF1vP/ZjSeNjEVHg==}
->>>>>>> 10c73a54
 
   css-tree@1.1.3:
     resolution: {integrity: sha512-tRpdppF7TRazZrjJ6v3stzv93qxRcSsFmW6cX0Zm2NVKpxE1WV1HblnghVv9TreireHkqI/VDEsfolRF1p6y7Q==}
@@ -4807,29 +4803,27 @@
   undici-types@6.20.0:
     resolution: {integrity: sha512-Ny6QZ2Nju20vw1SRHe3d9jVu6gJ+4e3+MMpqu7pqE5HT6WsTSlce++GQmK5UXS8mzV8DSYHrQH+Xrf2jVcuKNg==}
 
-<<<<<<< HEAD
-  unified@11.0.5:
-    resolution: {integrity: sha512-xKvGhPWw3k84Qjh8bI3ZeJjqnyadK+GEFtazSfZv/rKeTkTjOJho6mFqh2SM96iIcZokxiOpg78GazTSg8+KHA==}
-
-  unist-util-is@6.0.0:
-    resolution: {integrity: sha512-2qCTHimwdxLfz+YzdGfkqNlH0tLi9xjTnHddPmJwtIG9MGsdbutfTc4P+haPD7l7Cjxf/WZj+we5qfVPvvxfYw==}
-
-  unist-util-position@5.0.0:
-    resolution: {integrity: sha512-fucsC7HjXvkB5R3kTCO7kUjRdrS0BJt3M/FPxmHMBOm8JQi2BsHAHFsy27E0EolP8rp0NzXsJ+jNPyDWvOJZPA==}
-
-  unist-util-stringify-position@4.0.0:
-    resolution: {integrity: sha512-0ASV06AAoKCDkS2+xw5RXJywruurpbC4JZSm7nr7MOt1ojAzvyyaO+UxZf18j8FCF6kmzCZKcAgN/yu2gm2XgQ==}
-
-  unist-util-visit-parents@6.0.1:
-    resolution: {integrity: sha512-L/PqWzfTP9lzzEa6CKs0k2nARxTdZduw3zyh8d2NVBnsyvHjSX4TWse388YrrQKbvI8w20fGjGlhgT96WwKykw==}
-
-  unist-util-visit@5.0.0:
-    resolution: {integrity: sha512-MR04uvD+07cwl/yhVuVWAtw+3GOR/knlL55Nd/wAdblk27GCVt3lqpTivy/tkJcZoNPzTwS1Y+KMojlLDhoTzg==}
-=======
   undici@6.21.1:
     resolution: {integrity: sha512-q/1rj5D0/zayJB2FraXdaWxbhWiNKDvu8naDT2dl1yTlvJp4BLtOcp2a5BvgGNQpYYJzau7tf1WgKv3b+7mqpQ==}
     engines: {node: '>=18.17'}
->>>>>>> 10c73a54
+
+  unified@11.0.5:
+    resolution: {integrity: sha512-xKvGhPWw3k84Qjh8bI3ZeJjqnyadK+GEFtazSfZv/rKeTkTjOJho6mFqh2SM96iIcZokxiOpg78GazTSg8+KHA==}
+
+  unist-util-is@6.0.0:
+    resolution: {integrity: sha512-2qCTHimwdxLfz+YzdGfkqNlH0tLi9xjTnHddPmJwtIG9MGsdbutfTc4P+haPD7l7Cjxf/WZj+we5qfVPvvxfYw==}
+
+  unist-util-position@5.0.0:
+    resolution: {integrity: sha512-fucsC7HjXvkB5R3kTCO7kUjRdrS0BJt3M/FPxmHMBOm8JQi2BsHAHFsy27E0EolP8rp0NzXsJ+jNPyDWvOJZPA==}
+
+  unist-util-stringify-position@4.0.0:
+    resolution: {integrity: sha512-0ASV06AAoKCDkS2+xw5RXJywruurpbC4JZSm7nr7MOt1ojAzvyyaO+UxZf18j8FCF6kmzCZKcAgN/yu2gm2XgQ==}
+
+  unist-util-visit-parents@6.0.1:
+    resolution: {integrity: sha512-L/PqWzfTP9lzzEa6CKs0k2nARxTdZduw3zyh8d2NVBnsyvHjSX4TWse388YrrQKbvI8w20fGjGlhgT96WwKykw==}
+
+  unist-util-visit@5.0.0:
+    resolution: {integrity: sha512-MR04uvD+07cwl/yhVuVWAtw+3GOR/knlL55Nd/wAdblk27GCVt3lqpTivy/tkJcZoNPzTwS1Y+KMojlLDhoTzg==}
 
   uri-js@4.4.1:
     resolution: {integrity: sha512-7rKUyy33Q1yc98pQ1DAmLtwX109F7TIfWlW1Ydo8Wl1ii1SeHieeh0HHfPeL2fMXK6z0s8ecKs9frCuLJvndBg==}
@@ -6802,7 +6796,6 @@
 
   chalk@5.4.1: {}
 
-<<<<<<< HEAD
   character-entities-html4@2.1.0: {}
 
   character-entities-legacy@3.0.0: {}
@@ -6810,7 +6803,7 @@
   character-entities@2.0.2: {}
 
   character-reference-invalid@2.0.1: {}
-=======
+
   cheerio-select@2.1.0:
     dependencies:
       boolbase: 1.0.0
@@ -6833,7 +6826,6 @@
       parse5-parser-stream: 7.1.2
       undici: 6.21.1
       whatwg-mimetype: 4.0.0
->>>>>>> 10c73a54
 
   chokidar@3.6.0:
     dependencies:
@@ -6960,16 +6952,6 @@
     dependencies:
       hyphenate-style-name: 1.1.0
 
-<<<<<<< HEAD
-  css-styled@1.0.8:
-    dependencies:
-      '@daybrush/utils': 1.13.0
-
-  css-to-mat@1.1.1:
-    dependencies:
-      '@daybrush/utils': 1.13.0
-      '@scena/matrix': 1.1.1
-=======
   css-select@5.1.0:
     dependencies:
       boolbase: 1.0.0
@@ -6977,7 +6959,15 @@
       domhandler: 5.0.3
       domutils: 3.2.2
       nth-check: 2.1.1
->>>>>>> 10c73a54
+
+  css-styled@1.0.8:
+    dependencies:
+      '@daybrush/utils': 1.13.0
+
+  css-to-mat@1.1.1:
+    dependencies:
+      '@daybrush/utils': 1.13.0
+      '@scena/matrix': 1.1.1
 
   css-tree@1.1.3:
     dependencies:
@@ -9770,7 +9760,8 @@
 
   undici-types@6.20.0: {}
 
-<<<<<<< HEAD
+  undici@6.21.1: {}
+
   unified@11.0.5:
     dependencies:
       '@types/unist': 3.0.3
@@ -9803,9 +9794,6 @@
       '@types/unist': 3.0.3
       unist-util-is: 6.0.0
       unist-util-visit-parents: 6.0.1
-=======
-  undici@6.21.1: {}
->>>>>>> 10c73a54
 
   uri-js@4.4.1:
     dependencies:
