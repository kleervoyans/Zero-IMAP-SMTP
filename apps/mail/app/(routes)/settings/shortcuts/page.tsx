--- conflicted
+++ resolved
@@ -2,14 +2,10 @@
 
 import { SettingsCard } from "@/components/settings/settings-card";
 import { keyboardShortcuts } from "@/config/shortcuts"; //import the shortcuts
-import { MessageKey } from "@/config/navigation";
+import type { MessageKey } from "@/config/navigation";
 import { Button } from "@/components/ui/button";
-<<<<<<< HEAD
-import { type ReactNode } from "react";
-=======
 import { useTranslations } from "next-intl";
-import { ReactNode } from "react";
->>>>>>> 55bb5e7e
+import type { ReactNode } from "react";
 
 export default function ShortcutsPage() {
   const shortcuts = keyboardShortcuts; //now gets shortcuts from the config file
