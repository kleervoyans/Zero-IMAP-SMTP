--- conflicted
+++ resolved
@@ -147,23 +147,13 @@
             <p className="text-[13px] opacity-60">{t("common.navUser.customerSupport")}</p>
           </div>
         </DropdownMenuItem>
-<<<<<<< HEAD
         <DropdownMenuItem asChild>
-          <a href="https://github.com/Mail-0/Mail-0" target="_blank" rel="noopener noreferrer">
+          <a href="https://github.com/Mail-0/Zero" target="_blank">
             <div className="flex cursor-pointer items-center gap-2 text-[13px]">
               <Book size={16} strokeWidth={2} className="opacity-60" aria-hidden="true" />
               <p className="text-[13px] opacity-60">{t("common.navUser.documentation")}</p>
             </div>
           </a>
-=======
-        <DropdownMenuItem
-          onClick={() => window.open("https://github.com/Mail-0/Zero", "_blank")}
-        >
-          <div className="flex cursor-pointer items-center gap-2 text-[13px]">
-            <Book size={16} strokeWidth={2} className="opacity-60" aria-hidden="true" />
-            <p className="text-[13px] opacity-60">Documentation</p>
-          </div>
->>>>>>> 56fe42da
         </DropdownMenuItem>
         <DropdownMenuItem onClick={handleThemeToggle}>
           <div className="flex cursor-pointer items-center gap-2 text-[13px]">
