'use client';

import {
<<<<<<< HEAD
	moveThreadsTo,
	ThreadDestination,
	isActionAvailable,
	getAvailableActions,
} from '@/lib/thread-actions';
import { ArchiveX, BellOff, X, Inbox, Tag, AlertTriangle, User, Bell, Archive } from 'lucide-react';
=======
  ArchiveX,
  BellOff,
  X,
  Inbox,
  Tag,
  AlertTriangle,
  User,
  Bell,
  ListMinusIcon,
  ArrowRightIcon,
  Loader2,
} from 'lucide-react';
import {
  Dialog,
  DialogContent,
  DialogDescription,
  DialogFooter,
  DialogHeader,
  DialogTitle,
  DialogTrigger,
} from '@/components/ui/dialog';
>>>>>>> 84d2f2b8
import { Tooltip, TooltipContent, TooltipProvider, TooltipTrigger } from '@/components/ui/tooltip';
import { ResizableHandle, ResizablePanel, ResizablePanelGroup } from '@/components/ui/resizable';
import { Drawer, DrawerContent, DrawerHeader, DrawerTitle } from '@/components/ui/drawer';
import { ThreadDisplay, ThreadDemo } from '@/components/mail/thread-display';
import { useState, useCallback, useMemo, useEffect, useRef } from 'react';
import { MailList, MailListDemo } from '@/components/mail/mail-list';
import { handleUnsubscribe } from '@/lib/email-utils.client';
import { useParams, useSearchParams } from 'next/navigation';
import { useMediaQuery } from '../../hooks/use-media-query';
import { useSearchValue } from '@/hooks/use-search-value';
import { SearchIcon } from '../icons/animated/search';
import type { MessageKey } from '@/config/navigation';
import { useMail } from '@/components/mail/use-mail';
import { SidebarToggle } from '../ui/sidebar-toggle';
import { Skeleton } from '@/components/ui/skeleton';
import { clearBulkSelectionAtom } from './use-mail';
import { cn, defaultPageSize } from '@/lib/utils';
import { useThreads } from '@/hooks/use-threads';
import { Button } from '@/components/ui/button';
import { useHotKey } from '@/hooks/use-hot-key';
import { useSession } from '@/lib/auth-client';
import { useStats } from '@/hooks/use-stats';
import { XIcon } from '../icons/animated/x';
import { useRouter } from 'next/navigation';
import { useTranslations } from 'next-intl';
import { getMail } from '@/actions/mail';
import { SearchBar } from './search-bar';
import items from './demo.json';
<<<<<<< HEAD
import { useAtom } from 'jotai';

export function DemoMailLayout() {
	const [mail, setMail] = useState({
		selected: 'demo',
		bulkSelected: [],
	});
	const isMobile = false;
	const isValidating = false;
	const isLoading = false;
	const isDesktop = true;
	const searchParams = useSearchParams();
	const threadIdParam = searchParams?.get('threadId');
	const t = useTranslations();

	const handleClose = () => {
		// Update URL to remove threadId parameter
		const currentParams = new URLSearchParams(searchParams?.toString() || '');
		currentParams.delete('threadId');
	};
	const [activeCategory, setActiveCategory] = useState(t('common.mailCategories.primary'));
	const [filteredItems, setFilteredItems] = useState(items);

	useEffect(() => {
		if (activeCategory === t('common.mailCategories.primary')) {
			setFilteredItems(items);
		} else {
			const categoryMap = {
				Important: t('common.mailCategories.important'),
				Personal: t('common.mailCategories.personal'),
				Updates: t('common.mailCategories.updates'),
				Promotions: t('common.mailCategories.promotions'),
			};

			const filterTag = categoryMap[activeCategory as keyof typeof categoryMap];
			const filtered = items.filter((item) => item.tags && item.tags.includes(filterTag));
			setFilteredItems(filtered);
		}
	}, [activeCategory]);

	return (
		<TooltipProvider delayDuration={0}>
			<div className="rounded-inherit flex">
				<ResizablePanelGroup
					direction="horizontal"
					autoSaveId="mail-panel-layout"
					className="rounded-inherit gap-1.5 overflow-hidden"
				>
					<ResizablePanel
						className={cn(
							'border-none !bg-transparent',
							mail?.selected ? 'md:hidden lg:block' : '', // Hide on md, but show again on lg and up
						)}
						defaultSize={isMobile ? 100 : 25}
						minSize={isMobile ? 100 : 25}
					>
						<div className="bg-offsetLight dark:bg-offsetDark flex-1 flex-col overflow-y-auto shadow-inner md:flex md:rounded-2xl md:border md:shadow-sm">
							<div
								className={cn(
									'compose-gradient h-0.5 w-full transition-opacity',
									isValidating ? 'opacity-50' : 'opacity-0',
								)}
							/>
							<div
								className={cn(
									'sticky top-0 z-10 flex items-center justify-between gap-1.5 p-2 transition-colors',
								)}
							>
								<SidebarToggle className="h-fit px-2" />
								<div>
									<MailCategoryTabs
										iconsOnly={true}
										onCategoryChange={setActiveCategory}
										initialCategory={activeCategory}
									/>
								</div>
							</div>

							<div className="h-[calc(100dvh-56px)] max-h-[800px] overflow-hidden pt-0 md:h-[calc(100dvh-(8px+8px+14px+44px))]">
								{isLoading ? (
									<div className="flex flex-col">
										{[...Array(8)].map((_, i) => (
											<div key={i} className="flex flex-col px-4 py-3">
												<div className="flex w-full items-center justify-between">
													<div className="flex items-center gap-2">
														<Skeleton className="h-4 w-24" />
													</div>
													<Skeleton className="h-3 w-12" />
												</div>
												<Skeleton className="mt-2 h-3 w-32" />
												<Skeleton className="mt-2 h-3 w-full" />
												<div className="mt-2 flex gap-2">
													<Skeleton className="h-4 w-16 rounded-md" />
													<Skeleton className="h-4 w-16 rounded-md" />
												</div>
											</div>
										))}
									</div>
								) : (
									<MailListDemo items={filteredItems} />
								)}
							</div>
						</div>
					</ResizablePanel>

					{isDesktop && mail.selected && (
						<>
							<ResizableHandle className="opacity-0" />
							<ResizablePanel
								className="bg-offsetLight dark:bg-offsetDark shadow-sm md:flex md:rounded-2xl md:border md:shadow-sm"
								defaultSize={75}
								minSize={25}
							>
								<div className="relative hidden h-[calc(100vh-(12px+14px))] max-h-[800px] flex-1 md:block">
									<ThreadDemo mail={[filteredItems[0]]} onClose={handleClose} />
								</div>
							</ResizablePanel>
						</>
					)}
				</ResizablePanelGroup>

				{/* Mobile Drawer */}
				{isMobile && (
					<Drawer
						open={!!threadIdParam}
						onOpenChange={(isOpen) => {
							if (!isOpen) handleClose();
						}}
					>
						<DrawerContent className="bg-offsetLight dark:bg-offsetDark h-[calc(100vh-3rem)] overflow-hidden p-0">
							<DrawerHeader className="sr-only">
								<DrawerTitle>Email Details</DrawerTitle>
							</DrawerHeader>
							<div className="flex h-full flex-col overflow-hidden">
								<div className="flex-1 overflow-hidden">
									<ThreadDisplay onClose={handleClose} isMobile={true} mail={filteredItems[0]} />
								</div>
							</div>
						</DrawerContent>
					</Drawer>
				)}
			</div>
		</TooltipProvider>
	);
}

export function MailLayout() {
	const { folder } = useParams<{ folder: string }>();
	const [searchMode, setSearchMode] = useState(false);
	const [searchValue] = useSearchValue();
	const [mail, setMail] = useMail();
	const [, clearBulkSelection] = useAtom(clearBulkSelectionAtom);
	const [isMobile, setIsMobile] = useState(false);
	const router = useRouter();
	const { data: session, isPending } = useSession();
	const t = useTranslations();
	const prevFolderRef = useRef(folder);

	useEffect(() => {
		if (prevFolderRef.current !== folder && mail.bulkSelected.length > 0) {
			clearBulkSelection();
		}
		prevFolderRef.current = folder;
	}, [folder, mail.bulkSelected.length, clearBulkSelection]);

	useEffect(() => {
		if (!session?.user && !isPending) {
			router.push('/login');
		}
	}, [session?.user, isPending]);

	const { isLoading, isValidating } = useThreads(
		folder,
		undefined,
		searchValue.value,
		defaultPageSize,
	);

	const isDesktop = useMediaQuery('(min-width: 768px)');

	// Check if we're on mobile on mount and when window resizes
	useEffect(() => {
		const checkIsMobile = () => {
			setIsMobile(window.innerWidth < 768); // 768px is the 'md' breakpoint
		};

		checkIsMobile();
		window.addEventListener('resize', checkIsMobile);

		return () => window.removeEventListener('resize', checkIsMobile);
	}, []);

	const searchParams = useSearchParams();
	const threadIdParam = searchParams.get('threadId');

	// No need to track threadIdParam with a separate state

	const handleClose = useCallback(() => {
		// Update URL to remove threadId parameter
		const currentParams = new URLSearchParams(searchParams.toString());
		currentParams.delete('threadId');
		router.push(`/mail/${folder}?${currentParams.toString()}`);
	}, [router, folder, searchParams]);

	useHotKey('/', () => {
		setSearchMode(true);
	});

	useHotKey('Esc', (event) => {
		event?.preventDefault();
		if (searchMode) {
			setSearchMode(false);
		}
	});

	const searchIconRef = useRef<any>(null);

	return (
		<TooltipProvider delayDuration={0}>
			<div className="rounded-inherit flex">
				<ResizablePanelGroup
					direction="horizontal"
					autoSaveId="mail-panel-layout"
					className="rounded-inherit gap-1.5 overflow-hidden"
				>
					<ResizablePanel
						className={cn('border-none !bg-transparent', threadIdParam ? 'md:hidden lg:block' : '')}
						defaultSize={isMobile ? 100 : 25}
						minSize={isMobile ? 100 : 25}
					>
						<div className="bg-offsetLight dark:bg-offsetDark flex-1 flex-col overflow-y-auto shadow-inner md:flex md:rounded-2xl md:border md:shadow-sm">
							<div
								className={cn(
									'compose-gradient h-0.5 w-full transition-opacity',
									isValidating ? 'opacity-50' : 'opacity-0',
								)}
							/>
							<div
								className={cn(
									'sticky top-0 z-10 flex items-center justify-between gap-1.5 border-b p-2 transition-colors',
								)}
							>
								<SidebarToggle className="h-fit px-2" />
								{searchMode && (
									<div className="flex flex-1 items-center justify-center gap-3">
										<SearchBar />
										<Button
											variant="ghost"
											className="md:h-fit md:px-2"
											onClick={() => setSearchMode(false)}
										>
											<XIcon className="h-4 w-4" />
										</Button>
									</div>
								)}

								{!searchMode && (
									<>
										{mail.bulkSelected.length > 0 ? (
											<>
												<div className="flex flex-1 items-center justify-center">
													<span className="text-sm font-medium tabular-nums">
														{t('common.mail.selected', { count: mail.bulkSelected.length })}
													</span>
													<Tooltip>
														<TooltipTrigger asChild>
															<Button
																variant="ghost"
																size="sm"
																className="text-muted-foreground ml-1.5 h-8 w-fit px-2"
																onClick={() => setMail({ ...mail, bulkSelected: [] })}
															>
																<X />
															</Button>
														</TooltipTrigger>
														<TooltipContent>{t('common.mail.clearSelection')}</TooltipContent>
													</Tooltip>
												</div>
												<BulkSelectActions />
											</>
										) : (
											<>
												<div className="flex-1 text-center text-sm font-medium capitalize">
													<MailCategoryTabs iconsOnly={!!threadIdParam} />
												</div>
												<div className="flex items-center gap-1.5">
													<Button
														variant="ghost"
														className="md:h-fit md:px-2"
														onClick={() => setSearchMode(true)}
														onMouseEnter={() => searchIconRef.current?.startAnimation?.()}
														onMouseLeave={() => searchIconRef.current?.stopAnimation?.()}
													>
														<SearchIcon ref={searchIconRef} className="h-4 w-4" />
													</Button>
												</div>
											</>
										)}
									</>
								)}
							</div>
							<div className="h-[calc(100dvh-56px)] overflow-hidden pt-0 md:h-[calc(100dvh-(8px+8px+14px+44px))]">
								{isLoading ? (
									<div className="flex flex-col">
										{[...Array(8)].map((_, i) => (
											<div key={i} className="flex flex-col px-4 py-3">
												<div className="flex w-full items-center justify-between">
													<div className="flex items-center gap-2">
														<Skeleton className="h-4 w-24" />
													</div>
													<Skeleton className="h-3 w-12" />
												</div>
												<Skeleton className="mt-2 h-3 w-32" />
												<Skeleton className="mt-2 h-3 w-full" />
												<div className="mt-2 flex gap-2">
													<Skeleton className="h-4 w-16 rounded-md" />
													<Skeleton className="h-4 w-16 rounded-md" />
												</div>
											</div>
										))}
									</div>
								) : (
									<MailList isCompact={true} />
								)}
							</div>
						</div>
					</ResizablePanel>

					{isDesktop && threadIdParam && (
						<>
							<ResizablePanel
								className="bg-offsetLight dark:bg-offsetDark shadow-sm md:flex md:rounded-2xl md:border md:shadow-sm"
								defaultSize={75}
								minSize={25}
							>
								<div className="relative hidden h-[calc(100vh-(12px+14px))] flex-1 md:block">
									<ThreadDisplay onClose={handleClose} mail={threadIdParam} />
								</div>
							</ResizablePanel>
						</>
					)}
				</ResizablePanelGroup>

				{/* Mobile Drawer */}
				{isMobile && (
					<Drawer
						open={!!threadIdParam}
						onOpenChange={(isOpen) => {
							if (!isOpen) handleClose();
						}}
					>
						<DrawerContent className="bg-offsetLight dark:bg-offsetDark h-[calc(100vh-4rem)] overflow-hidden p-0">
							<DrawerHeader className="sr-only">
								<DrawerTitle>Email Details</DrawerTitle>
							</DrawerHeader>
							<div className="flex h-full flex-col overflow-hidden">
								<div className="flex-1 overflow-hidden">
									<ThreadDisplay onClose={handleClose} isMobile={true} mail={threadIdParam} />
								</div>
							</div>
						</DrawerContent>
					</Drawer>
				)}
			</div>
		</TooltipProvider>
	);
}

function BulkSelectActions() {
	const t = useTranslations();
	const [mail, setMail] = useMail();
	const { folder } = useParams<{ folder: string }>();
	const { mutate: mutateThreads } = useThreads(folder, undefined, '', defaultPageSize);
	const { mutate: mutateStats } = useStats();

	const onMoveSuccess = useCallback(async () => {
		await mutateThreads();
		await mutateStats();
		setMail({ ...mail, bulkSelected: [] });
	}, [mail, setMail, mutateThreads, mutateStats]);

	const availableActions = getAvailableActions(folder).filter(
		(action): action is Exclude<ThreadDestination, null> => action !== null,
	);

	const actionButtons = {
		spam: {
			icon: <ArchiveX />,
			tooltip: t('common.mail.moveToSpam'),
		},
		archive: {
			icon: <Archive />,
			tooltip: t('common.mail.archive'),
		},
		inbox: {
			icon: <Inbox />,
			tooltip: t('common.mail.moveToInbox'),
		},
	};

	return (
		<div className="flex items-center gap-1.5">
			<Tooltip>
				<TooltipTrigger asChild>
					<Button variant="ghost" className="md:h-fit md:px-2">
						<BellOff />
					</Button>
				</TooltipTrigger>
				<TooltipContent>{t('common.mail.mute')}</TooltipContent>
			</Tooltip>

			{availableActions.map((action) => (
				<Tooltip key={action}>
					<TooltipTrigger asChild>
						<Button
							variant="ghost"
							className="md:h-fit md:px-2"
							onClick={() => {
								if (mail.bulkSelected.length === 0) return;

								moveThreadsTo({
									threadIds: mail.bulkSelected,
									currentFolder: folder,
									destination: action,
									onSuccess: onMoveSuccess,
								});
							}}
						>
							{actionButtons[action].icon}
						</Button>
					</TooltipTrigger>
					<TooltipContent>{actionButtons[action].tooltip}</TooltipContent>
				</Tooltip>
			))}
		</div>
	);
}

const Categories = () => {
	const t = useTranslations();

	return [
		{
			name: t('common.mailCategories.primary'),
			searchValue: '',
			icon: <Inbox className="h-4 w-4" />,
			colors:
				'border-0 bg-gray-200 text-gray-700 dark:bg-gray-800/50 dark:text-gray-400 dark:hover:bg-gray-800/70',
		},
		{
			name: t('common.mailCategories.important'),
			searchValue: 'is:important',
			icon: <AlertTriangle className="h-4 w-4" />,
			colors:
				'border-0 text-amber-800 bg-amber-100 dark:bg-amber-900/20 dark:text-amber-500 dark:hover:bg-amber-900/30',
		},
		{
			name: t('common.mailCategories.personal'),
			searchValue: 'is:personal',
			icon: <User className="h-4 w-4" />,
			colors:
				'border-0 text-green-800 bg-green-100 dark:bg-green-900/20 dark:text-green-500 dark:hover:bg-green-900/30',
		},
		{
			name: t('common.mailCategories.updates'),
			searchValue: 'is:updates',
			icon: <Bell className="h-4 w-4" />,
			colors:
				'border-0 text-purple-800 bg-purple-100 dark:bg-purple-900/20 dark:text-purple-500 dark:hover:bg-purple-900/30',
		},
		{
			name: t('common.mailCategories.promotions'),
			searchValue: 'is:promotions',
			icon: <Tag className="h-4 w-4 rotate-90" />,
			colors:
				'border-0 text-red-800 bg-red-100 dark:bg-red-900/20 dark:text-red-500 dark:hover:bg-red-900/30',
		},
	];
};
=======
import { toast } from 'sonner';

export function DemoMailLayout() {
  const [mail] = useState({
    selected: 'demo',
    bulkSelected: [],
  });
  const isMobile = false;
  const isValidating = false;
  const isLoading = false;
  const isDesktop = true;
  const searchParams = useSearchParams();
  const threadIdParam = searchParams?.get('threadId');

  const handleClose = () => {
    // Update URL to remove threadId parameter
    const currentParams = new URLSearchParams(searchParams?.toString() || '');
    currentParams.delete('threadId');
  };
  const [activeCategory, setActiveCategory] = useState('Primary');
  const [filteredItems, setFilteredItems] = useState(items);

  useEffect(() => {
    if (activeCategory === 'Primary') {
      setFilteredItems(items);
    } else {
      const categoryMap = {
        Important: 'important',
        Personal: 'personal',
        Updates: 'updates',
        Promotions: 'promotions',
      };

      const filterTag = categoryMap[activeCategory as keyof typeof categoryMap];
      const filtered = items.filter((item) => item.tags && item.tags.includes(filterTag));
      setFilteredItems(filtered);
    }
  }, [activeCategory]);

  return (
    <TooltipProvider delayDuration={0}>
      <div className="rounded-inherit flex">
        <ResizablePanelGroup
          direction="horizontal"
          autoSaveId="mail-panel-layout"
          className="rounded-inherit gap-1.5 overflow-hidden"
        >
          <ResizablePanel
            className={cn(
              'border-none !bg-transparent',
              mail?.selected ? 'md:hidden lg:block' : '', // Hide on md, but show again on lg and up
            )}
            defaultSize={isMobile ? 100 : 25}
            minSize={isMobile ? 100 : 25}
          >
            <div className="bg-offsetLight dark:bg-offsetDark flex-1 flex-col overflow-y-auto shadow-inner md:flex md:rounded-2xl md:border md:shadow-sm">
              <div
                className={cn(
                  'compose-gradient h-0.5 w-full transition-opacity',
                  isValidating ? 'opacity-50' : 'opacity-0',
                )}
              />
              <div
                className={cn(
                  'sticky top-0 z-10 flex items-center justify-between gap-1.5 p-2 transition-colors',
                )}
              >
                <SidebarToggle className="h-fit px-2" />
                <div>
                  <MailCategoryTabs
                    iconsOnly={true}
                    onCategoryChange={(category) => {
                      setActiveCategory(category);
                      localStorage.setItem('mailActiveCategory', activeCategory);
                    }}
                    initialCategory={activeCategory}
                  />
                </div>
              </div>

              <div className="h-[calc(100dvh-56px)] max-h-[800px] overflow-hidden pt-0 md:h-[calc(100dvh-(8px+8px+14px+44px))]">
                {isLoading ? (
                  <div className="flex flex-col">
                    {[...Array(8)].map((_, i) => (
                      <div key={i} className="flex flex-col px-4 py-3">
                        <div className="flex w-full items-center justify-between">
                          <div className="flex items-center gap-2">
                            <Skeleton className="h-4 w-24" />
                          </div>
                          <Skeleton className="h-3 w-12" />
                        </div>
                        <Skeleton className="mt-2 h-3 w-32" />
                        <Skeleton className="mt-2 h-3 w-full" />
                        <div className="mt-2 flex gap-2">
                          <Skeleton className="h-4 w-16 rounded-md" />
                          <Skeleton className="h-4 w-16 rounded-md" />
                        </div>
                      </div>
                    ))}
                  </div>
                ) : (
                  <MailListDemo items={filteredItems} />
                )}
              </div>
            </div>
          </ResizablePanel>

          {isDesktop && mail.selected && (
            <>
              <ResizableHandle className="opacity-0" />
              <ResizablePanel
                className="bg-offsetLight dark:bg-offsetDark shadow-sm md:flex md:rounded-2xl md:border md:shadow-sm"
                defaultSize={75}
                minSize={25}
              >
                <div className="relative hidden h-[calc(100vh-(12px+14px))] max-h-[800px] flex-1 md:block">
                  <ThreadDemo mail={[filteredItems[0]]} onClose={handleClose} />
                </div>
              </ResizablePanel>
            </>
          )}
        </ResizablePanelGroup>

        {/* Mobile Drawer */}
        {isMobile && (
          <Drawer
            open={!!threadIdParam}
            onOpenChange={(isOpen) => {
              if (!isOpen) handleClose();
            }}
          >
            <DrawerContent className="bg-offsetLight dark:bg-offsetDark h-[calc(100vh-3rem)] overflow-hidden p-0">
              <DrawerHeader className="sr-only">
                <DrawerTitle>Email Details</DrawerTitle>
              </DrawerHeader>
              <div className="flex h-full flex-col overflow-hidden">
                <div className="flex-1 overflow-hidden">
                  <ThreadDisplay onClose={handleClose} isMobile={true} mail={filteredItems[0]} />
                </div>
              </div>
            </DrawerContent>
          </Drawer>
        )}
      </div>
    </TooltipProvider>
  );
}

export function MailLayout() {
  const { folder } = useParams<{ folder: string }>();
  const [searchMode, setSearchMode] = useState(false);
  const [searchValue] = useSearchValue();
  const [mail, setMail] = useMail();
  const [isMobile, setIsMobile] = useState(false);
  const router = useRouter();
  const { data: session, isPending } = useSession();
  const t = useTranslations();

  useEffect(() => {
    if (!session?.user && !isPending) {
      router.push('/login');
    }
  }, [session?.user, isPending]);

  const { isLoading, isValidating } = useThreads(
    folder,
    undefined,
    searchValue.value,
    defaultPageSize,
  );

  const isDesktop = useMediaQuery('(min-width: 768px)');

  // Check if we're on mobile on mount and when window resizes
  useEffect(() => {
    const checkIsMobile = () => {
      setIsMobile(window.innerWidth < 768); // 768px is the 'md' breakpoint
    };

    checkIsMobile();
    window.addEventListener('resize', checkIsMobile);

    return () => window.removeEventListener('resize', checkIsMobile);
  }, []);

  const searchParams = useSearchParams();
  const threadIdParam = searchParams.get('threadId');

  // No need to track threadIdParam with a separate state

  const handleClose = useCallback(() => {
    // Update URL to remove threadId parameter
    const currentParams = new URLSearchParams(searchParams.toString());
    currentParams.delete('threadId');
    router.push(`/mail/${folder}?${currentParams.toString()}`);
  }, [router, folder, searchParams]);

  useHotKey('Meta+F', () => {
    setSearchMode(true);
  });

  useHotKey('Esc', (event) => {
    event?.preventDefault();
    if (searchMode) {
      setSearchMode(false);
    }
  });

  const searchIconRef = useRef<any>(null);

  return (
    <TooltipProvider delayDuration={0}>
      <div className="rounded-inherit flex">
        <ResizablePanelGroup
          direction="horizontal"
          autoSaveId="mail-panel-layout"
          className="rounded-inherit gap-1.5 overflow-hidden"
        >
          <ResizablePanel
            className={cn('border-none !bg-transparent', threadIdParam ? 'md:hidden lg:block' : '')}
            defaultSize={isMobile ? 100 : 25}
            minSize={isMobile ? 100 : 25}
          >
            <div className="bg-offsetLight dark:bg-offsetDark flex-1 flex-col overflow-y-auto shadow-inner md:flex md:rounded-2xl md:border md:shadow-sm">
              <div
                className={cn(
                  'compose-gradient h-0.5 w-full transition-opacity',
                  isValidating ? 'opacity-50' : 'opacity-0',
                )}
              />
              <div
                className={cn(
                  'sticky top-0 z-10 flex items-center justify-between gap-1.5 border-b p-2 transition-colors',
                )}
              >
                <SidebarToggle className="h-fit px-2" />
                {searchMode && (
                  <div className="flex flex-1 items-center justify-center gap-3">
                    <SearchBar />
                    <Button
                      variant="ghost"
                      className="md:h-fit md:px-2"
                      onClick={() => setSearchMode(false)}
                    >
                      <XIcon className="h-4 w-4" />
                    </Button>
                  </div>
                )}

                {!searchMode && (
                  <>
                    {mail.bulkSelected.length > 0 ? (
                      <>
                        <div className="flex flex-1 items-center justify-center">
                          <span className="text-sm font-medium tabular-nums">
                            {t('common.mail.selected', { count: mail.bulkSelected.length })}
                          </span>
                          <Tooltip>
                            <TooltipTrigger asChild>
                              <Button
                                variant="ghost"
                                size="sm"
                                className="text-muted-foreground ml-1.5 h-8 w-fit px-2"
                                onClick={() => setMail({ ...mail, bulkSelected: [] })}
                              >
                                <X />
                              </Button>
                            </TooltipTrigger>
                            <TooltipContent>{t('common.mail.clearSelection')}</TooltipContent>
                          </Tooltip>
                        </div>
                        <BulkSelectActions />
                      </>
                    ) : (
                      <>
                        <div className="flex-1 text-center text-sm font-medium capitalize">
                          <MailCategoryTabs iconsOnly={!!threadIdParam} />
                        </div>
                        <div className="flex items-center gap-1.5">
                          <Button
                            variant="ghost"
                            className="md:h-fit md:px-2"
                            onClick={() => setSearchMode(true)}
                            onMouseEnter={() => searchIconRef.current?.startAnimation?.()}
                            onMouseLeave={() => searchIconRef.current?.stopAnimation?.()}
                          >
                            <SearchIcon ref={searchIconRef} className="h-4 w-4" />
                          </Button>
                        </div>
                      </>
                    )}
                  </>
                )}
              </div>
              <div className="h-[calc(100dvh-56px)] overflow-hidden pt-0 md:h-[calc(100dvh-(8px+8px+14px+44px))]">
                {isLoading ? (
                  <div className="flex flex-col">
                    {[...Array(8)].map((_, i) => (
                      <div key={i} className="flex flex-col px-4 py-3">
                        <div className="flex w-full items-center justify-between">
                          <div className="flex items-center gap-2">
                            <Skeleton className="h-4 w-24" />
                          </div>
                          <Skeleton className="h-3 w-12" />
                        </div>
                        <Skeleton className="mt-2 h-3 w-32" />
                        <Skeleton className="mt-2 h-3 w-full" />
                        <div className="mt-2 flex gap-2">
                          <Skeleton className="h-4 w-16 rounded-md" />
                          <Skeleton className="h-4 w-16 rounded-md" />
                        </div>
                      </div>
                    ))}
                  </div>
                ) : (
                  <MailList isCompact={true} />
                )}
              </div>
            </div>
          </ResizablePanel>

          {isDesktop && threadIdParam && (
            <>
              <ResizablePanel
                className="bg-offsetLight dark:bg-offsetDark shadow-sm md:flex md:rounded-2xl md:border md:shadow-sm"
                defaultSize={75}
                minSize={25}
              >
                <div className="relative hidden h-[calc(100vh-(12px+14px))] flex-1 md:block">
                  <ThreadDisplay onClose={handleClose} />
                </div>
              </ResizablePanel>
            </>
          )}
        </ResizablePanelGroup>

        {/* Mobile Drawer */}
        {isMobile && (
          <Drawer
            open={!!threadIdParam}
            onOpenChange={(isOpen) => {
              if (!isOpen) handleClose();
            }}
          >
            <DrawerContent className="bg-offsetLight dark:bg-offsetDark h-[calc(100vh-4rem)] overflow-hidden p-0">
              <DrawerHeader className="sr-only">
                <DrawerTitle>Email Details</DrawerTitle>
              </DrawerHeader>
              <div className="flex h-full flex-col overflow-hidden">
                <div className="flex-1 overflow-hidden">
                  <ThreadDisplay onClose={handleClose} isMobile={true} />
                </div>
              </div>
            </DrawerContent>
          </Drawer>
        )}
      </div>
    </TooltipProvider>
  );
}

function BulkSelectActions() {
  const t = useTranslations();
  const [mail] = useMail();
  const [errorQty, setErrorQty] = useState(0);
  const [isLoading, setIsLoading] = useState(false);
  const [isUnsub, setIsUnsub] = useState(false);

  const handleMassUnsubscribe = async () => {
    setIsLoading(true);
    toast.promise(
      Promise.all(
        mail.bulkSelected.map(async (bulkSelected) => {
          await new Promise((resolve) => setTimeout(resolve, 499));
          const emailData = await getMail({ id: bulkSelected });
          if (emailData) {
            const [firstEmail] = emailData;
            if (firstEmail)
              return handleUnsubscribe({ emailData: firstEmail }).catch((e) => {
                toast.error(e.message ?? 'Unknown error while unsubscribing');
                setErrorQty((eq) => eq++);
              });
          }
        }),
      ).then(() => {
        setIsUnsub(false);
        setIsLoading(false);
      }),
      {
        loading: 'Unsubscribing...',
        success: 'All done! you will no longer receive emails from these mailing lists.',
        error: 'Something went wrong!',
      },
    );
  };

  return (
    <div className="flex items-center gap-1.5">
      <Dialog onOpenChange={setIsUnsub} open={isUnsub}>
        <Tooltip>
          <TooltipTrigger asChild>
            <DialogTrigger asChild>
              <Button variant="ghost" className="md:h-fit md:px-2">
                <ListMinusIcon />
              </Button>
            </DialogTrigger>
          </TooltipTrigger>
          <TooltipContent>{t('common.mailDisplay.unsubscribe')}</TooltipContent>
        </Tooltip>

        <DialogContent>
          <DialogHeader>
            <DialogTitle>Mass Unsubscribe</DialogTitle>
            <DialogDescription>
              We will remove you from all of the mailing lists in the selected threads. If your
              action is required to unsubscribe from certain threads, you will be notified.
            </DialogDescription>
          </DialogHeader>
          <p className={'text-muted-foreground text-sm text-red-500'}>Errors: {errorQty}</p>
          <DialogFooter>
            <Button disabled={isLoading} onClick={handleMassUnsubscribe}>
              {!isLoading && <span>Begin</span>}{' '}
              {isLoading ? (
                <Loader2 className={'animate-spin'} />
              ) : (
                <ArrowRightIcon className="h-4 w-4" />
              )}
            </Button>
          </DialogFooter>
        </DialogContent>
      </Dialog>
      <Tooltip>
        <TooltipTrigger asChild>
          <Button variant="ghost" className="md:h-fit md:px-2">
            <BellOff />
          </Button>
        </TooltipTrigger>
        <TooltipContent>{t('common.mail.mute')}</TooltipContent>
      </Tooltip>
      <Tooltip>
        <TooltipTrigger asChild>
          <Button variant="ghost" className="md:h-fit md:px-2">
            <ArchiveX />
          </Button>
        </TooltipTrigger>
        <TooltipContent>{t('common.mail.moveToSpam')}</TooltipContent>
      </Tooltip>
    </div>
  );
}

const categories = [
  {
    id:'Primary',
    name: 'common.mailCategories.primary',
    searchValue: '',
    icon: <Inbox className="h-4 w-4" />,
    colors:
      'border-0 bg-gray-200 text-gray-700 dark:bg-gray-800/50 dark:text-gray-400 dark:hover:bg-gray-800/70',
  },
  {
    id:'Important',
    name: 'common.mailCategories.important',
    searchValue: 'is:important',
    icon: <AlertTriangle className="h-4 w-4" />,
    colors:
      'border-0 text-amber-800 bg-amber-100 dark:bg-amber-900/20 dark:text-amber-500 dark:hover:bg-amber-900/30',
  },
  {
    id:'Personal',
    name: 'common.mailCategories.personal',
    searchValue: 'is:personal',
    icon: <User className="h-4 w-4" />,
    colors:
      'border-0 text-green-800 bg-green-100 dark:bg-green-900/20 dark:text-green-500 dark:hover:bg-green-900/30',
  },
  {
    id:'Updates',
    name: 'common.mailCategories.updates',
    searchValue: 'is:updates',
    icon: <Bell className="h-4 w-4" />,
    colors:
      'border-0 text-purple-800 bg-purple-100 dark:bg-purple-900/20 dark:text-purple-500 dark:hover:bg-purple-900/30',
  },
  {
    id:'Promotions',
    name: 'common.mailCategories.promotions',
    searchValue: 'is:promotions',
    icon: <Tag className="h-4 w-4 rotate-90" />,
    colors:
      'border-0 text-red-800 bg-red-100 dark:bg-red-900/20 dark:text-red-500 dark:hover:bg-red-900/30',
  },
];
>>>>>>> 84d2f2b8

function MailCategoryTabs({
  iconsOnly = false,
  isLoading = false,
  onCategoryChange,
  initialCategory,
}: {
  iconsOnly?: boolean;
  isLoading?: boolean;
  onCategoryChange?: (category: string) => void;
  initialCategory?: string;
}) {
<<<<<<< HEAD
	const [, setSearchValue] = useSearchValue();
	const t = useTranslations();
	const categories = Categories();

	// Initialize with just the initialCategory or "Primary"
	const [activeCategory, setActiveCategory] = useState(
		initialCategory || t('common.mailCategories.primary'),
	);

	// Move localStorage logic to a useEffect
	useEffect(() => {
		// Check localStorage only after initial render
		const savedCategory = localStorage.getItem('mailActiveCategory');
		if (savedCategory && !initialCategory) {
			setActiveCategory(savedCategory);
		}
	}, [initialCategory]);

	const containerRef = useRef<HTMLDivElement>(null);
	const activeTabElementRef = useRef<HTMLButtonElement>(null);

	const activeTab = useMemo(
		() => categories.find((cat) => cat.name === activeCategory),
		[activeCategory],
	);

	// Save to localStorage when activeCategory changes
	useEffect(() => {
		localStorage.setItem('mailActiveCategory', activeCategory);
		if (onCategoryChange) {
			onCategoryChange(activeCategory);
		}
	}, [activeCategory, onCategoryChange]);

	useEffect(() => {
		if (activeTab && !isLoading) {
			setSearchValue({
				value: activeTab.searchValue,
				highlight: '',
				folder: '',
			});
		}
	}, [activeCategory, setSearchValue, isLoading]);

	// Function to update clip path
	const updateClipPath = useCallback(() => {
		const container = containerRef.current;
		const activeTabElement = activeTabElementRef.current;

		if (activeCategory && container && activeTabElement) {
			const { offsetLeft, offsetWidth } = activeTabElement;
			const clipLeft = Math.max(0, offsetLeft - 2);
			const clipRight = Math.min(container.offsetWidth, offsetLeft + offsetWidth + 2);
			const containerWidth = container.offsetWidth;

			if (containerWidth) {
				container.style.clipPath = `inset(0 ${Number(100 - (clipRight / containerWidth) * 100).toFixed(2)}% 0 ${Number((clipLeft / containerWidth) * 100).toFixed(2)}%)`;
			}
		}
	}, [activeCategory]);

	// Update clip path when active category changes
	useEffect(() => {
		updateClipPath();
	}, [activeCategory, updateClipPath]);

	// Update clip path when iconsOnly changes
	useEffect(() => {
		// Small delay to ensure DOM has updated with new sizes
		const timer = setTimeout(() => {
			updateClipPath();
		}, 10);

		return () => clearTimeout(timer);
	}, [iconsOnly, updateClipPath]);

	// Update clip path on window resize
	useEffect(() => {
		const handleResize = () => {
			updateClipPath();
		};

		window.addEventListener('resize', handleResize);
		return () => window.removeEventListener('resize', handleResize);
	}, [updateClipPath]);

	return (
		<div className="relative mx-auto w-fit">
			<ul className="flex justify-center gap-1.5">
				{categories.map((category) => (
					<li key={category.name}>
						<Tooltip>
							<TooltipTrigger asChild>
								<button
									ref={activeCategory === category.name ? activeTabElementRef : null}
									data-tab={category.name}
									onClick={() => {
										setActiveCategory(category.name);
									}}
									className={cn(
										'flex h-7 items-center gap-1.5 rounded-full px-2 text-xs font-medium transition-all duration-200',
										activeCategory === category.name
											? category.colors
											: 'text-muted-foreground hover:text-foreground hover:bg-muted/50',
									)}
								>
									{category.icon}
									<span className={cn('hidden', !iconsOnly && 'md:inline')}>{category.name}</span>
								</button>
							</TooltipTrigger>
							{iconsOnly && (
								<TooltipContent>
									<span>{category.name}</span>
								</TooltipContent>
							)}
						</Tooltip>
					</li>
				))}
			</ul>

			<div
				aria-hidden
				className="absolute inset-0 z-10 overflow-hidden transition-[clip-path] duration-300 ease-in-out"
				ref={containerRef}
			>
				<ul className="flex justify-center gap-1.5">
					{categories.map((category) => (
						<li key={category.name}>
							<button
								data-tab={category.name}
								onClick={() => {
									setActiveCategory(category.name);
								}}
								className={cn(
									'flex h-7 items-center gap-1.5 rounded-full px-2 text-xs font-medium',
									category.colors,
								)}
								tabIndex={-1}
							>
								{category.icon}
								<span className={cn('hidden', !iconsOnly && 'md:inline')}>{category.name}</span>
							</button>
						</li>
					))}
				</ul>
			</div>
		</div>
	);
=======
  const [, setSearchValue] = useSearchValue();
  const t = useTranslations();

  // Initialize with just the initialCategory or "Primary"
  const [activeCategory, setActiveCategory] = useState('Primary');

  // Move localStorage logic to a useEffect
  useEffect(() => {
    // Check localStorage only after initial render
    const savedCategory = localStorage.getItem('mailActiveCategory');
    if (savedCategory) {
      setActiveCategory(savedCategory);
    }
  }, [initialCategory]);

  const containerRef = useRef<HTMLDivElement>(null);
  const activeTabElementRef = useRef<HTMLButtonElement>(null);

  const activeTab = useMemo(
    () => categories.find((cat) => cat.id === activeCategory),
    [activeCategory],
  );

  // Save to localStorage when activeCategory changes
  useEffect(() => {
    if (onCategoryChange) {
      onCategoryChange(activeCategory);
    }
  }, [activeCategory, onCategoryChange]);

  useEffect(() => {
    if (activeTab && !isLoading) {
      setSearchValue({
        value: activeTab.searchValue,
        highlight: '',
        folder: '',
      });
    }
  }, [activeCategory, setSearchValue, isLoading]);

  // Function to update clip path
  const updateClipPath = useCallback(() => {
    const container = containerRef.current;
    const activeTabElement = activeTabElementRef.current;

    if (activeCategory && container && activeTabElement) {
      const { offsetLeft, offsetWidth } = activeTabElement;
      const clipLeft = Math.max(0, offsetLeft - 2);
      const clipRight = Math.min(container.offsetWidth, offsetLeft + offsetWidth + 2);
      const containerWidth = container.offsetWidth;

      if (containerWidth) {
        container.style.clipPath = `inset(0 ${Number(100 - (clipRight / containerWidth) * 100).toFixed(2)}% 0 ${Number((clipLeft / containerWidth) * 100).toFixed(2)}%)`;
      }
    }
  }, [activeCategory]);

  // Update clip path when active category changes
  useEffect(() => {
    updateClipPath();
  }, [activeCategory, updateClipPath]);

  // Update clip path when iconsOnly changes
  useEffect(() => {
    // Small delay to ensure DOM has updated with new sizes
    const timer = setTimeout(() => {
      updateClipPath();
    }, 10);

    return () => clearTimeout(timer);
  }, [iconsOnly, updateClipPath]);

  // Update clip path on window resize
  useEffect(() => {
    const handleResize = () => {
      updateClipPath();
    };

    window.addEventListener('resize', handleResize);
    return () => window.removeEventListener('resize', handleResize);
  }, [updateClipPath]);

  return (
    <div className="relative mx-auto w-fit">
      <ul className="flex justify-center gap-1.5">
        {categories.map((category) => (
          <li key={category.name}>
            <Tooltip>
              <TooltipTrigger asChild>
                <button
                  ref={activeCategory === category.id ? activeTabElementRef : null}
                  data-tab={category.id}
                  onClick={() => {
                    setActiveCategory(category.id);
                    localStorage.setItem('mailActiveCategory', category.id);
                  }}
                  className={cn(
                    'flex h-7 items-center gap-1.5 rounded-full px-2 text-xs font-medium transition-all duration-200',
                    activeCategory === category.id
                      ? category.colors
                      : 'text-muted-foreground hover:text-foreground hover:bg-muted/50',
                  )}
                >
                  {category.icon}
                  <span className={cn('hidden', !iconsOnly && 'md:inline')}>
                    {t(category.name as MessageKey)}
                  </span>
                </button>
              </TooltipTrigger>
              {iconsOnly && (
                <TooltipContent>
                  <span>{t(category.name as MessageKey)}</span>
                </TooltipContent>
              )}
            </Tooltip>
          </li>
        ))}
      </ul>

      <div
        aria-hidden
        className="absolute inset-0 z-10 overflow-hidden transition-[clip-path] duration-300 ease-in-out"
        ref={containerRef}
      >
        <ul className="flex justify-center gap-1.5">
          {categories.map((category) => (
            <li key={category.id}>
              <button
                data-tab={category.id}
                onClick={() => {
                  setActiveCategory(category.id);
                  localStorage.setItem('mailActiveCategory', category.id);
                }}
                className={cn(
                  'flex h-7 items-center gap-1.5 rounded-full px-2 text-xs font-medium',
                  category.colors,
                )}
                tabIndex={-1}
              >
                {category.icon}
                <span className={cn('hidden', !iconsOnly && 'md:inline')}>
                  {t(category.name as MessageKey)}
                </span>
              </button>
            </li>
          ))}
        </ul>
      </div>
    </div>
  );
>>>>>>> 84d2f2b8
}<|MERGE_RESOLUTION|>--- conflicted
+++ resolved
@@ -1,26 +1,5 @@
 'use client';
 
-import {
-<<<<<<< HEAD
-	moveThreadsTo,
-	ThreadDestination,
-	isActionAvailable,
-	getAvailableActions,
-} from '@/lib/thread-actions';
-import { ArchiveX, BellOff, X, Inbox, Tag, AlertTriangle, User, Bell, Archive } from 'lucide-react';
-=======
-  ArchiveX,
-  BellOff,
-  X,
-  Inbox,
-  Tag,
-  AlertTriangle,
-  User,
-  Bell,
-  ListMinusIcon,
-  ArrowRightIcon,
-  Loader2,
-} from 'lucide-react';
 import {
   Dialog,
   DialogContent,
@@ -30,7 +9,13 @@
   DialogTitle,
   DialogTrigger,
 } from '@/components/ui/dialog';
->>>>>>> 84d2f2b8
+import {
+	moveThreadsTo,
+	ThreadDestination,
+	isActionAvailable,
+	getAvailableActions,
+} from '@/lib/thread-actions';
+import { ArchiveX, BellOff, X, Inbox, Tag, AlertTriangle, User, Bell, Archive, Loader2, ArrowRightIcon, ListMinusIcon } from 'lucide-react';
 import { Tooltip, TooltipContent, TooltipProvider, TooltipTrigger } from '@/components/ui/tooltip';
 import { ResizableHandle, ResizablePanel, ResizablePanelGroup } from '@/components/ui/resizable';
 import { Drawer, DrawerContent, DrawerHeader, DrawerTitle } from '@/components/ui/drawer';
@@ -59,8 +44,8 @@
 import { getMail } from '@/actions/mail';
 import { SearchBar } from './search-bar';
 import items from './demo.json';
-<<<<<<< HEAD
 import { useAtom } from 'jotai';
+import { toast } from 'sonner';
 
 export function DemoMailLayout() {
 	const [mail, setMail] = useState({
@@ -93,485 +78,6 @@
 				Updates: t('common.mailCategories.updates'),
 				Promotions: t('common.mailCategories.promotions'),
 			};
-
-			const filterTag = categoryMap[activeCategory as keyof typeof categoryMap];
-			const filtered = items.filter((item) => item.tags && item.tags.includes(filterTag));
-			setFilteredItems(filtered);
-		}
-	}, [activeCategory]);
-
-	return (
-		<TooltipProvider delayDuration={0}>
-			<div className="rounded-inherit flex">
-				<ResizablePanelGroup
-					direction="horizontal"
-					autoSaveId="mail-panel-layout"
-					className="rounded-inherit gap-1.5 overflow-hidden"
-				>
-					<ResizablePanel
-						className={cn(
-							'border-none !bg-transparent',
-							mail?.selected ? 'md:hidden lg:block' : '', // Hide on md, but show again on lg and up
-						)}
-						defaultSize={isMobile ? 100 : 25}
-						minSize={isMobile ? 100 : 25}
-					>
-						<div className="bg-offsetLight dark:bg-offsetDark flex-1 flex-col overflow-y-auto shadow-inner md:flex md:rounded-2xl md:border md:shadow-sm">
-							<div
-								className={cn(
-									'compose-gradient h-0.5 w-full transition-opacity',
-									isValidating ? 'opacity-50' : 'opacity-0',
-								)}
-							/>
-							<div
-								className={cn(
-									'sticky top-0 z-10 flex items-center justify-between gap-1.5 p-2 transition-colors',
-								)}
-							>
-								<SidebarToggle className="h-fit px-2" />
-								<div>
-									<MailCategoryTabs
-										iconsOnly={true}
-										onCategoryChange={setActiveCategory}
-										initialCategory={activeCategory}
-									/>
-								</div>
-							</div>
-
-							<div className="h-[calc(100dvh-56px)] max-h-[800px] overflow-hidden pt-0 md:h-[calc(100dvh-(8px+8px+14px+44px))]">
-								{isLoading ? (
-									<div className="flex flex-col">
-										{[...Array(8)].map((_, i) => (
-											<div key={i} className="flex flex-col px-4 py-3">
-												<div className="flex w-full items-center justify-between">
-													<div className="flex items-center gap-2">
-														<Skeleton className="h-4 w-24" />
-													</div>
-													<Skeleton className="h-3 w-12" />
-												</div>
-												<Skeleton className="mt-2 h-3 w-32" />
-												<Skeleton className="mt-2 h-3 w-full" />
-												<div className="mt-2 flex gap-2">
-													<Skeleton className="h-4 w-16 rounded-md" />
-													<Skeleton className="h-4 w-16 rounded-md" />
-												</div>
-											</div>
-										))}
-									</div>
-								) : (
-									<MailListDemo items={filteredItems} />
-								)}
-							</div>
-						</div>
-					</ResizablePanel>
-
-					{isDesktop && mail.selected && (
-						<>
-							<ResizableHandle className="opacity-0" />
-							<ResizablePanel
-								className="bg-offsetLight dark:bg-offsetDark shadow-sm md:flex md:rounded-2xl md:border md:shadow-sm"
-								defaultSize={75}
-								minSize={25}
-							>
-								<div className="relative hidden h-[calc(100vh-(12px+14px))] max-h-[800px] flex-1 md:block">
-									<ThreadDemo mail={[filteredItems[0]]} onClose={handleClose} />
-								</div>
-							</ResizablePanel>
-						</>
-					)}
-				</ResizablePanelGroup>
-
-				{/* Mobile Drawer */}
-				{isMobile && (
-					<Drawer
-						open={!!threadIdParam}
-						onOpenChange={(isOpen) => {
-							if (!isOpen) handleClose();
-						}}
-					>
-						<DrawerContent className="bg-offsetLight dark:bg-offsetDark h-[calc(100vh-3rem)] overflow-hidden p-0">
-							<DrawerHeader className="sr-only">
-								<DrawerTitle>Email Details</DrawerTitle>
-							</DrawerHeader>
-							<div className="flex h-full flex-col overflow-hidden">
-								<div className="flex-1 overflow-hidden">
-									<ThreadDisplay onClose={handleClose} isMobile={true} mail={filteredItems[0]} />
-								</div>
-							</div>
-						</DrawerContent>
-					</Drawer>
-				)}
-			</div>
-		</TooltipProvider>
-	);
-}
-
-export function MailLayout() {
-	const { folder } = useParams<{ folder: string }>();
-	const [searchMode, setSearchMode] = useState(false);
-	const [searchValue] = useSearchValue();
-	const [mail, setMail] = useMail();
-	const [, clearBulkSelection] = useAtom(clearBulkSelectionAtom);
-	const [isMobile, setIsMobile] = useState(false);
-	const router = useRouter();
-	const { data: session, isPending } = useSession();
-	const t = useTranslations();
-	const prevFolderRef = useRef(folder);
-
-	useEffect(() => {
-		if (prevFolderRef.current !== folder && mail.bulkSelected.length > 0) {
-			clearBulkSelection();
-		}
-		prevFolderRef.current = folder;
-	}, [folder, mail.bulkSelected.length, clearBulkSelection]);
-
-	useEffect(() => {
-		if (!session?.user && !isPending) {
-			router.push('/login');
-		}
-	}, [session?.user, isPending]);
-
-	const { isLoading, isValidating } = useThreads(
-		folder,
-		undefined,
-		searchValue.value,
-		defaultPageSize,
-	);
-
-	const isDesktop = useMediaQuery('(min-width: 768px)');
-
-	// Check if we're on mobile on mount and when window resizes
-	useEffect(() => {
-		const checkIsMobile = () => {
-			setIsMobile(window.innerWidth < 768); // 768px is the 'md' breakpoint
-		};
-
-		checkIsMobile();
-		window.addEventListener('resize', checkIsMobile);
-
-		return () => window.removeEventListener('resize', checkIsMobile);
-	}, []);
-
-	const searchParams = useSearchParams();
-	const threadIdParam = searchParams.get('threadId');
-
-	// No need to track threadIdParam with a separate state
-
-	const handleClose = useCallback(() => {
-		// Update URL to remove threadId parameter
-		const currentParams = new URLSearchParams(searchParams.toString());
-		currentParams.delete('threadId');
-		router.push(`/mail/${folder}?${currentParams.toString()}`);
-	}, [router, folder, searchParams]);
-
-	useHotKey('/', () => {
-		setSearchMode(true);
-	});
-
-	useHotKey('Esc', (event) => {
-		event?.preventDefault();
-		if (searchMode) {
-			setSearchMode(false);
-		}
-	});
-
-	const searchIconRef = useRef<any>(null);
-
-	return (
-		<TooltipProvider delayDuration={0}>
-			<div className="rounded-inherit flex">
-				<ResizablePanelGroup
-					direction="horizontal"
-					autoSaveId="mail-panel-layout"
-					className="rounded-inherit gap-1.5 overflow-hidden"
-				>
-					<ResizablePanel
-						className={cn('border-none !bg-transparent', threadIdParam ? 'md:hidden lg:block' : '')}
-						defaultSize={isMobile ? 100 : 25}
-						minSize={isMobile ? 100 : 25}
-					>
-						<div className="bg-offsetLight dark:bg-offsetDark flex-1 flex-col overflow-y-auto shadow-inner md:flex md:rounded-2xl md:border md:shadow-sm">
-							<div
-								className={cn(
-									'compose-gradient h-0.5 w-full transition-opacity',
-									isValidating ? 'opacity-50' : 'opacity-0',
-								)}
-							/>
-							<div
-								className={cn(
-									'sticky top-0 z-10 flex items-center justify-between gap-1.5 border-b p-2 transition-colors',
-								)}
-							>
-								<SidebarToggle className="h-fit px-2" />
-								{searchMode && (
-									<div className="flex flex-1 items-center justify-center gap-3">
-										<SearchBar />
-										<Button
-											variant="ghost"
-											className="md:h-fit md:px-2"
-											onClick={() => setSearchMode(false)}
-										>
-											<XIcon className="h-4 w-4" />
-										</Button>
-									</div>
-								)}
-
-								{!searchMode && (
-									<>
-										{mail.bulkSelected.length > 0 ? (
-											<>
-												<div className="flex flex-1 items-center justify-center">
-													<span className="text-sm font-medium tabular-nums">
-														{t('common.mail.selected', { count: mail.bulkSelected.length })}
-													</span>
-													<Tooltip>
-														<TooltipTrigger asChild>
-															<Button
-																variant="ghost"
-																size="sm"
-																className="text-muted-foreground ml-1.5 h-8 w-fit px-2"
-																onClick={() => setMail({ ...mail, bulkSelected: [] })}
-															>
-																<X />
-															</Button>
-														</TooltipTrigger>
-														<TooltipContent>{t('common.mail.clearSelection')}</TooltipContent>
-													</Tooltip>
-												</div>
-												<BulkSelectActions />
-											</>
-										) : (
-											<>
-												<div className="flex-1 text-center text-sm font-medium capitalize">
-													<MailCategoryTabs iconsOnly={!!threadIdParam} />
-												</div>
-												<div className="flex items-center gap-1.5">
-													<Button
-														variant="ghost"
-														className="md:h-fit md:px-2"
-														onClick={() => setSearchMode(true)}
-														onMouseEnter={() => searchIconRef.current?.startAnimation?.()}
-														onMouseLeave={() => searchIconRef.current?.stopAnimation?.()}
-													>
-														<SearchIcon ref={searchIconRef} className="h-4 w-4" />
-													</Button>
-												</div>
-											</>
-										)}
-									</>
-								)}
-							</div>
-							<div className="h-[calc(100dvh-56px)] overflow-hidden pt-0 md:h-[calc(100dvh-(8px+8px+14px+44px))]">
-								{isLoading ? (
-									<div className="flex flex-col">
-										{[...Array(8)].map((_, i) => (
-											<div key={i} className="flex flex-col px-4 py-3">
-												<div className="flex w-full items-center justify-between">
-													<div className="flex items-center gap-2">
-														<Skeleton className="h-4 w-24" />
-													</div>
-													<Skeleton className="h-3 w-12" />
-												</div>
-												<Skeleton className="mt-2 h-3 w-32" />
-												<Skeleton className="mt-2 h-3 w-full" />
-												<div className="mt-2 flex gap-2">
-													<Skeleton className="h-4 w-16 rounded-md" />
-													<Skeleton className="h-4 w-16 rounded-md" />
-												</div>
-											</div>
-										))}
-									</div>
-								) : (
-									<MailList isCompact={true} />
-								)}
-							</div>
-						</div>
-					</ResizablePanel>
-
-					{isDesktop && threadIdParam && (
-						<>
-							<ResizablePanel
-								className="bg-offsetLight dark:bg-offsetDark shadow-sm md:flex md:rounded-2xl md:border md:shadow-sm"
-								defaultSize={75}
-								minSize={25}
-							>
-								<div className="relative hidden h-[calc(100vh-(12px+14px))] flex-1 md:block">
-									<ThreadDisplay onClose={handleClose} mail={threadIdParam} />
-								</div>
-							</ResizablePanel>
-						</>
-					)}
-				</ResizablePanelGroup>
-
-				{/* Mobile Drawer */}
-				{isMobile && (
-					<Drawer
-						open={!!threadIdParam}
-						onOpenChange={(isOpen) => {
-							if (!isOpen) handleClose();
-						}}
-					>
-						<DrawerContent className="bg-offsetLight dark:bg-offsetDark h-[calc(100vh-4rem)] overflow-hidden p-0">
-							<DrawerHeader className="sr-only">
-								<DrawerTitle>Email Details</DrawerTitle>
-							</DrawerHeader>
-							<div className="flex h-full flex-col overflow-hidden">
-								<div className="flex-1 overflow-hidden">
-									<ThreadDisplay onClose={handleClose} isMobile={true} mail={threadIdParam} />
-								</div>
-							</div>
-						</DrawerContent>
-					</Drawer>
-				)}
-			</div>
-		</TooltipProvider>
-	);
-}
-
-function BulkSelectActions() {
-	const t = useTranslations();
-	const [mail, setMail] = useMail();
-	const { folder } = useParams<{ folder: string }>();
-	const { mutate: mutateThreads } = useThreads(folder, undefined, '', defaultPageSize);
-	const { mutate: mutateStats } = useStats();
-
-	const onMoveSuccess = useCallback(async () => {
-		await mutateThreads();
-		await mutateStats();
-		setMail({ ...mail, bulkSelected: [] });
-	}, [mail, setMail, mutateThreads, mutateStats]);
-
-	const availableActions = getAvailableActions(folder).filter(
-		(action): action is Exclude<ThreadDestination, null> => action !== null,
-	);
-
-	const actionButtons = {
-		spam: {
-			icon: <ArchiveX />,
-			tooltip: t('common.mail.moveToSpam'),
-		},
-		archive: {
-			icon: <Archive />,
-			tooltip: t('common.mail.archive'),
-		},
-		inbox: {
-			icon: <Inbox />,
-			tooltip: t('common.mail.moveToInbox'),
-		},
-	};
-
-	return (
-		<div className="flex items-center gap-1.5">
-			<Tooltip>
-				<TooltipTrigger asChild>
-					<Button variant="ghost" className="md:h-fit md:px-2">
-						<BellOff />
-					</Button>
-				</TooltipTrigger>
-				<TooltipContent>{t('common.mail.mute')}</TooltipContent>
-			</Tooltip>
-
-			{availableActions.map((action) => (
-				<Tooltip key={action}>
-					<TooltipTrigger asChild>
-						<Button
-							variant="ghost"
-							className="md:h-fit md:px-2"
-							onClick={() => {
-								if (mail.bulkSelected.length === 0) return;
-
-								moveThreadsTo({
-									threadIds: mail.bulkSelected,
-									currentFolder: folder,
-									destination: action,
-									onSuccess: onMoveSuccess,
-								});
-							}}
-						>
-							{actionButtons[action].icon}
-						</Button>
-					</TooltipTrigger>
-					<TooltipContent>{actionButtons[action].tooltip}</TooltipContent>
-				</Tooltip>
-			))}
-		</div>
-	);
-}
-
-const Categories = () => {
-	const t = useTranslations();
-
-	return [
-		{
-			name: t('common.mailCategories.primary'),
-			searchValue: '',
-			icon: <Inbox className="h-4 w-4" />,
-			colors:
-				'border-0 bg-gray-200 text-gray-700 dark:bg-gray-800/50 dark:text-gray-400 dark:hover:bg-gray-800/70',
-		},
-		{
-			name: t('common.mailCategories.important'),
-			searchValue: 'is:important',
-			icon: <AlertTriangle className="h-4 w-4" />,
-			colors:
-				'border-0 text-amber-800 bg-amber-100 dark:bg-amber-900/20 dark:text-amber-500 dark:hover:bg-amber-900/30',
-		},
-		{
-			name: t('common.mailCategories.personal'),
-			searchValue: 'is:personal',
-			icon: <User className="h-4 w-4" />,
-			colors:
-				'border-0 text-green-800 bg-green-100 dark:bg-green-900/20 dark:text-green-500 dark:hover:bg-green-900/30',
-		},
-		{
-			name: t('common.mailCategories.updates'),
-			searchValue: 'is:updates',
-			icon: <Bell className="h-4 w-4" />,
-			colors:
-				'border-0 text-purple-800 bg-purple-100 dark:bg-purple-900/20 dark:text-purple-500 dark:hover:bg-purple-900/30',
-		},
-		{
-			name: t('common.mailCategories.promotions'),
-			searchValue: 'is:promotions',
-			icon: <Tag className="h-4 w-4 rotate-90" />,
-			colors:
-				'border-0 text-red-800 bg-red-100 dark:bg-red-900/20 dark:text-red-500 dark:hover:bg-red-900/30',
-		},
-	];
-};
-=======
-import { toast } from 'sonner';
-
-export function DemoMailLayout() {
-  const [mail] = useState({
-    selected: 'demo',
-    bulkSelected: [],
-  });
-  const isMobile = false;
-  const isValidating = false;
-  const isLoading = false;
-  const isDesktop = true;
-  const searchParams = useSearchParams();
-  const threadIdParam = searchParams?.get('threadId');
-
-  const handleClose = () => {
-    // Update URL to remove threadId parameter
-    const currentParams = new URLSearchParams(searchParams?.toString() || '');
-    currentParams.delete('threadId');
-  };
-  const [activeCategory, setActiveCategory] = useState('Primary');
-  const [filteredItems, setFilteredItems] = useState(items);
-
-  useEffect(() => {
-    if (activeCategory === 'Primary') {
-      setFilteredItems(items);
-    } else {
-      const categoryMap = {
-        Important: 'important',
-        Personal: 'personal',
-        Updates: 'updates',
-        Promotions: 'promotions',
-      };
 
       const filterTag = categoryMap[activeCategory as keyof typeof categoryMap];
       const filtered = items.filter((item) => item.tags && item.tags.includes(filterTag));
@@ -663,40 +169,49 @@
           )}
         </ResizablePanelGroup>
 
-        {/* Mobile Drawer */}
-        {isMobile && (
-          <Drawer
-            open={!!threadIdParam}
-            onOpenChange={(isOpen) => {
-              if (!isOpen) handleClose();
-            }}
-          >
-            <DrawerContent className="bg-offsetLight dark:bg-offsetDark h-[calc(100vh-3rem)] overflow-hidden p-0">
-              <DrawerHeader className="sr-only">
-                <DrawerTitle>Email Details</DrawerTitle>
-              </DrawerHeader>
-              <div className="flex h-full flex-col overflow-hidden">
-                <div className="flex-1 overflow-hidden">
-                  <ThreadDisplay onClose={handleClose} isMobile={true} mail={filteredItems[0]} />
-                </div>
-              </div>
-            </DrawerContent>
-          </Drawer>
-        )}
-      </div>
-    </TooltipProvider>
-  );
+				{/* Mobile Drawer */}
+				{isMobile && (
+					<Drawer
+						open={!!threadIdParam}
+						onOpenChange={(isOpen) => {
+							if (!isOpen) handleClose();
+						}}
+					>
+						<DrawerContent className="bg-offsetLight dark:bg-offsetDark h-[calc(100vh-3rem)] overflow-hidden p-0">
+							<DrawerHeader className="sr-only">
+								<DrawerTitle>Email Details</DrawerTitle>
+							</DrawerHeader>
+							<div className="flex h-full flex-col overflow-hidden">
+								<div className="flex-1 overflow-hidden">
+									<ThreadDisplay onClose={handleClose} isMobile={true} mail={filteredItems[0]} />
+								</div>
+							</div>
+						</DrawerContent>
+					</Drawer>
+				)}
+			</div>
+		</TooltipProvider>
+	);
 }
 
 export function MailLayout() {
-  const { folder } = useParams<{ folder: string }>();
-  const [searchMode, setSearchMode] = useState(false);
-  const [searchValue] = useSearchValue();
-  const [mail, setMail] = useMail();
-  const [isMobile, setIsMobile] = useState(false);
-  const router = useRouter();
-  const { data: session, isPending } = useSession();
-  const t = useTranslations();
+	const { folder } = useParams<{ folder: string }>();
+	const [searchMode, setSearchMode] = useState(false);
+	const [searchValue] = useSearchValue();
+	const [mail, setMail] = useMail();
+	const [, clearBulkSelection] = useAtom(clearBulkSelectionAtom);
+	const [isMobile, setIsMobile] = useState(false);
+	const router = useRouter();
+	const { data: session, isPending } = useSession();
+	const t = useTranslations();
+	const prevFolderRef = useRef(folder);
+
+	useEffect(() => {
+		if (prevFolderRef.current !== folder && mail.bulkSelected.length > 0) {
+			clearBulkSelection();
+		}
+		prevFolderRef.current = folder;
+	}, [folder, mail.bulkSelected.length, clearBulkSelection]);
 
   useEffect(() => {
     if (!session?.user && !isPending) {
@@ -861,49 +376,48 @@
             </div>
           </ResizablePanel>
 
-          {isDesktop && threadIdParam && (
-            <>
-              <ResizablePanel
-                className="bg-offsetLight dark:bg-offsetDark shadow-sm md:flex md:rounded-2xl md:border md:shadow-sm"
-                defaultSize={75}
-                minSize={25}
-              >
-                <div className="relative hidden h-[calc(100vh-(12px+14px))] flex-1 md:block">
-                  <ThreadDisplay onClose={handleClose} />
-                </div>
-              </ResizablePanel>
-            </>
-          )}
-        </ResizablePanelGroup>
-
-        {/* Mobile Drawer */}
-        {isMobile && (
-          <Drawer
-            open={!!threadIdParam}
-            onOpenChange={(isOpen) => {
-              if (!isOpen) handleClose();
-            }}
-          >
-            <DrawerContent className="bg-offsetLight dark:bg-offsetDark h-[calc(100vh-4rem)] overflow-hidden p-0">
-              <DrawerHeader className="sr-only">
-                <DrawerTitle>Email Details</DrawerTitle>
-              </DrawerHeader>
-              <div className="flex h-full flex-col overflow-hidden">
-                <div className="flex-1 overflow-hidden">
-                  <ThreadDisplay onClose={handleClose} isMobile={true} />
-                </div>
-              </div>
-            </DrawerContent>
-          </Drawer>
-        )}
-      </div>
-    </TooltipProvider>
-  );
+					{isDesktop && threadIdParam && (
+						<>
+							<ResizablePanel
+								className="bg-offsetLight dark:bg-offsetDark shadow-sm md:flex md:rounded-2xl md:border md:shadow-sm"
+								defaultSize={75}
+								minSize={25}
+							>
+								<div className="relative hidden h-[calc(100vh-(12px+14px))] flex-1 md:block">
+									<ThreadDisplay onClose={handleClose} mail={threadIdParam} />
+								</div>
+							</ResizablePanel>
+						</>
+					)}
+				</ResizablePanelGroup>
+
+				{/* Mobile Drawer */}
+				{isMobile && (
+					<Drawer
+						open={!!threadIdParam}
+						onOpenChange={(isOpen) => {
+							if (!isOpen) handleClose();
+						}}
+					>
+						<DrawerContent className="bg-offsetLight dark:bg-offsetDark h-[calc(100vh-4rem)] overflow-hidden p-0">
+							<DrawerHeader className="sr-only">
+								<DrawerTitle>Email Details</DrawerTitle>
+							</DrawerHeader>
+							<div className="flex h-full flex-col overflow-hidden">
+								<div className="flex-1 overflow-hidden">
+									<ThreadDisplay onClose={handleClose} isMobile={true} mail={threadIdParam} />
+								</div>
+							</div>
+						</DrawerContent>
+					</Drawer>
+				)}
+			</div>
+		</TooltipProvider>
+	);
 }
 
 function BulkSelectActions() {
   const t = useTranslations();
-  const [mail] = useMail();
   const [errorQty, setErrorQty] = useState(0);
   const [isLoading, setIsLoading] = useState(false);
   const [isUnsub, setIsUnsub] = useState(false);
@@ -934,6 +448,35 @@
         error: 'Something went wrong!',
       },
     );
+  };
+  const [mail, setMail] = useMail();
+  const { folder } = useParams<{ folder: string }>();
+  const { mutate: mutateThreads } = useThreads(folder, undefined, '', defaultPageSize);
+  const { mutate: mutateStats } = useStats();
+
+  const onMoveSuccess = useCallback(async () => {
+    await mutateThreads();
+    await mutateStats();
+    setMail({ ...mail, bulkSelected: [] });
+  }, [mail, setMail, mutateThreads, mutateStats]);
+
+  const availableActions = getAvailableActions(folder).filter(
+    (action): action is Exclude<ThreadDestination, null> => action !== null,
+  );
+
+  const actionButtons = {
+    spam: {
+      icon: <ArchiveX />,
+      tooltip: t('common.mail.moveToSpam'),
+    },
+    archive: {
+      icon: <Archive />,
+      tooltip: t('common.mail.archive'),
+    },
+    inbox: {
+      icon: <Inbox />,
+      tooltip: t('common.mail.moveToInbox'),
+    },
   };
 
   return (
@@ -979,61 +522,80 @@
         </TooltipTrigger>
         <TooltipContent>{t('common.mail.mute')}</TooltipContent>
       </Tooltip>
-      <Tooltip>
-        <TooltipTrigger asChild>
-          <Button variant="ghost" className="md:h-fit md:px-2">
-            <ArchiveX />
-          </Button>
-        </TooltipTrigger>
-        <TooltipContent>{t('common.mail.moveToSpam')}</TooltipContent>
-      </Tooltip>
+
+      {availableActions.map((action) => (
+        <Tooltip key={action}>
+          <TooltipTrigger asChild>
+            <Button
+              variant="ghost"
+              className="md:h-fit md:px-2"
+              onClick={() => {
+                if (mail.bulkSelected.length === 0) return;
+
+                moveThreadsTo({
+                  threadIds: mail.bulkSelected,
+                  currentFolder: folder,
+                  destination: action,
+                  onSuccess: onMoveSuccess,
+                });
+              }}
+            >
+              {actionButtons[action].icon}
+            </Button>
+          </TooltipTrigger>
+          <TooltipContent>{actionButtons[action].tooltip}</TooltipContent>
+        </Tooltip>
+      ))}
     </div>
   );
 }
 
-const categories = [
-  {
-    id:'Primary',
-    name: 'common.mailCategories.primary',
-    searchValue: '',
-    icon: <Inbox className="h-4 w-4" />,
-    colors:
-      'border-0 bg-gray-200 text-gray-700 dark:bg-gray-800/50 dark:text-gray-400 dark:hover:bg-gray-800/70',
-  },
-  {
-    id:'Important',
-    name: 'common.mailCategories.important',
-    searchValue: 'is:important',
-    icon: <AlertTriangle className="h-4 w-4" />,
-    colors:
-      'border-0 text-amber-800 bg-amber-100 dark:bg-amber-900/20 dark:text-amber-500 dark:hover:bg-amber-900/30',
-  },
-  {
-    id:'Personal',
-    name: 'common.mailCategories.personal',
-    searchValue: 'is:personal',
-    icon: <User className="h-4 w-4" />,
-    colors:
-      'border-0 text-green-800 bg-green-100 dark:bg-green-900/20 dark:text-green-500 dark:hover:bg-green-900/30',
-  },
-  {
-    id:'Updates',
-    name: 'common.mailCategories.updates',
-    searchValue: 'is:updates',
-    icon: <Bell className="h-4 w-4" />,
-    colors:
-      'border-0 text-purple-800 bg-purple-100 dark:bg-purple-900/20 dark:text-purple-500 dark:hover:bg-purple-900/30',
-  },
-  {
-    id:'Promotions',
-    name: 'common.mailCategories.promotions',
-    searchValue: 'is:promotions',
-    icon: <Tag className="h-4 w-4 rotate-90" />,
-    colors:
-      'border-0 text-red-800 bg-red-100 dark:bg-red-900/20 dark:text-red-500 dark:hover:bg-red-900/30',
-  },
-];
->>>>>>> 84d2f2b8
+const Categories = () => {
+	const t = useTranslations();
+
+	return [
+		{
+      id: 'primary',
+			name: t('common.mailCategories.primary'),
+			searchValue: '',
+			icon: <Inbox className="h-4 w-4" />,
+			colors:
+				'border-0 bg-gray-200 text-gray-700 dark:bg-gray-800/50 dark:text-gray-400 dark:hover:bg-gray-800/70',
+		},
+		{
+			id: 'important',
+			name: t('common.mailCategories.important'),
+			searchValue: 'is:important',
+			icon: <AlertTriangle className="h-4 w-4" />,
+			colors:
+				'border-0 text-amber-800 bg-amber-100 dark:bg-amber-900/20 dark:text-amber-500 dark:hover:bg-amber-900/30',
+		},
+		{
+			id: 'personal',
+			name: t('common.mailCategories.personal'),
+			searchValue: 'is:personal',
+			icon: <User className="h-4 w-4" />,
+			colors:
+				'border-0 text-green-800 bg-green-100 dark:bg-green-900/20 dark:text-green-500 dark:hover:bg-green-900/30',
+		},
+		{
+			id: 'updates',
+			name: t('common.mailCategories.updates'),
+			searchValue: 'is:updates',
+			icon: <Bell className="h-4 w-4" />,
+			colors:
+				'border-0 text-purple-800 bg-purple-100 dark:bg-purple-900/20 dark:text-purple-500 dark:hover:bg-purple-900/30',
+		},
+		{
+			id: 'promotions',
+			name: t('common.mailCategories.promotions'),
+			searchValue: 'is:promotions',
+			icon: <Tag className="h-4 w-4 rotate-90" />,
+			colors:
+				'border-0 text-red-800 bg-red-100 dark:bg-red-900/20 dark:text-red-500 dark:hover:bg-red-900/30',
+		},
+	];
+};
 
 function MailCategoryTabs({
   iconsOnly = false,
@@ -1046,7 +608,6 @@
   onCategoryChange?: (category: string) => void;
   initialCategory?: string;
 }) {
-<<<<<<< HEAD
 	const [, setSearchValue] = useSearchValue();
 	const t = useTranslations();
 	const categories = Categories();
@@ -1056,82 +617,81 @@
 		initialCategory || t('common.mailCategories.primary'),
 	);
 
-	// Move localStorage logic to a useEffect
-	useEffect(() => {
-		// Check localStorage only after initial render
-		const savedCategory = localStorage.getItem('mailActiveCategory');
-		if (savedCategory && !initialCategory) {
-			setActiveCategory(savedCategory);
-		}
-	}, [initialCategory]);
-
-	const containerRef = useRef<HTMLDivElement>(null);
-	const activeTabElementRef = useRef<HTMLButtonElement>(null);
-
-	const activeTab = useMemo(
-		() => categories.find((cat) => cat.name === activeCategory),
-		[activeCategory],
-	);
-
-	// Save to localStorage when activeCategory changes
-	useEffect(() => {
-		localStorage.setItem('mailActiveCategory', activeCategory);
-		if (onCategoryChange) {
-			onCategoryChange(activeCategory);
-		}
-	}, [activeCategory, onCategoryChange]);
-
-	useEffect(() => {
-		if (activeTab && !isLoading) {
-			setSearchValue({
-				value: activeTab.searchValue,
-				highlight: '',
-				folder: '',
-			});
-		}
-	}, [activeCategory, setSearchValue, isLoading]);
-
-	// Function to update clip path
-	const updateClipPath = useCallback(() => {
-		const container = containerRef.current;
-		const activeTabElement = activeTabElementRef.current;
-
-		if (activeCategory && container && activeTabElement) {
-			const { offsetLeft, offsetWidth } = activeTabElement;
-			const clipLeft = Math.max(0, offsetLeft - 2);
-			const clipRight = Math.min(container.offsetWidth, offsetLeft + offsetWidth + 2);
-			const containerWidth = container.offsetWidth;
-
-			if (containerWidth) {
-				container.style.clipPath = `inset(0 ${Number(100 - (clipRight / containerWidth) * 100).toFixed(2)}% 0 ${Number((clipLeft / containerWidth) * 100).toFixed(2)}%)`;
-			}
-		}
-	}, [activeCategory]);
-
-	// Update clip path when active category changes
-	useEffect(() => {
-		updateClipPath();
-	}, [activeCategory, updateClipPath]);
-
-	// Update clip path when iconsOnly changes
-	useEffect(() => {
-		// Small delay to ensure DOM has updated with new sizes
-		const timer = setTimeout(() => {
-			updateClipPath();
-		}, 10);
-
-		return () => clearTimeout(timer);
-	}, [iconsOnly, updateClipPath]);
-
-	// Update clip path on window resize
-	useEffect(() => {
-		const handleResize = () => {
-			updateClipPath();
-		};
-
-		window.addEventListener('resize', handleResize);
-		return () => window.removeEventListener('resize', handleResize);
-	}, [updateClipPath]);
+  // Move localStorage logic to a useEffect
+  useEffect(() => {
+    // Check localStorage only after initial render
+    const savedCategory = localStorage.getItem('mailActiveCategory');
+    if (savedCategory) {
+      setActiveCategory(savedCategory);
+    }
+  }, [initialCategory]);
+
+  const containerRef = useRef<HTMLDivElement>(null);
+  const activeTabElementRef = useRef<HTMLButtonElement>(null);
+
+  const activeTab = useMemo(
+    () => categories.find((cat) => cat.id === activeCategory),
+    [activeCategory],
+  );
+
+  // Save to localStorage when activeCategory changes
+  useEffect(() => {
+    if (onCategoryChange) {
+      onCategoryChange(activeCategory);
+    }
+  }, [activeCategory, onCategoryChange]);
+
+  useEffect(() => {
+    if (activeTab && !isLoading) {
+      setSearchValue({
+        value: activeTab.searchValue,
+        highlight: '',
+        folder: '',
+      });
+    }
+  }, [activeCategory, setSearchValue, isLoading]);
+
+  // Function to update clip path
+  const updateClipPath = useCallback(() => {
+    const container = containerRef.current;
+    const activeTabElement = activeTabElementRef.current;
+
+    if (activeCategory && container && activeTabElement) {
+      const { offsetLeft, offsetWidth } = activeTabElement;
+      const clipLeft = Math.max(0, offsetLeft - 2);
+      const clipRight = Math.min(container.offsetWidth, offsetLeft + offsetWidth + 2);
+      const containerWidth = container.offsetWidth;
+
+      if (containerWidth) {
+        container.style.clipPath = `inset(0 ${Number(100 - (clipRight / containerWidth) * 100).toFixed(2)}% 0 ${Number((clipLeft / containerWidth) * 100).toFixed(2)}%)`;
+      }
+    }
+  }, [activeCategory]);
+
+  // Update clip path when active category changes
+  useEffect(() => {
+    updateClipPath();
+  }, [activeCategory, updateClipPath]);
+
+  // Update clip path when iconsOnly changes
+  useEffect(() => {
+    // Small delay to ensure DOM has updated with new sizes
+    const timer = setTimeout(() => {
+      updateClipPath();
+    }, 10);
+
+    return () => clearTimeout(timer);
+  }, [iconsOnly, updateClipPath]);
+
+  // Update clip path on window resize
+  useEffect(() => {
+    const handleResize = () => {
+      updateClipPath();
+    };
+
+    window.addEventListener('resize', handleResize);
+    return () => window.removeEventListener('resize', handleResize);
+  }, [updateClipPath]);
 
 	return (
 		<div className="relative mx-auto w-fit">
@@ -1141,14 +701,15 @@
 						<Tooltip>
 							<TooltipTrigger asChild>
 								<button
-									ref={activeCategory === category.name ? activeTabElementRef : null}
-									data-tab={category.name}
+									ref={activeCategory === category.id ? activeTabElementRef : null}
+									data-tab={category.id}
 									onClick={() => {
-										setActiveCategory(category.name);
+										setActiveCategory(category.id);
+                    localStorage.setItem('mailActiveCategory', category.id);
 									}}
 									className={cn(
 										'flex h-7 items-center gap-1.5 rounded-full px-2 text-xs font-medium transition-all duration-200',
-										activeCategory === category.name
+										activeCategory === category.id
 											? category.colors
 											: 'text-muted-foreground hover:text-foreground hover:bg-muted/50',
 									)}
@@ -1174,11 +735,11 @@
 			>
 				<ul className="flex justify-center gap-1.5">
 					{categories.map((category) => (
-						<li key={category.name}>
+						<li key={category.id}>
 							<button
-								data-tab={category.name}
+								data-tab={category.id}
 								onClick={() => {
-									setActiveCategory(category.name);
+									setActiveCategory(category.id);
 								}}
 								className={cn(
 									'flex h-7 items-center gap-1.5 rounded-full px-2 text-xs font-medium',
@@ -1195,156 +756,4 @@
 			</div>
 		</div>
 	);
-=======
-  const [, setSearchValue] = useSearchValue();
-  const t = useTranslations();
-
-  // Initialize with just the initialCategory or "Primary"
-  const [activeCategory, setActiveCategory] = useState('Primary');
-
-  // Move localStorage logic to a useEffect
-  useEffect(() => {
-    // Check localStorage only after initial render
-    const savedCategory = localStorage.getItem('mailActiveCategory');
-    if (savedCategory) {
-      setActiveCategory(savedCategory);
-    }
-  }, [initialCategory]);
-
-  const containerRef = useRef<HTMLDivElement>(null);
-  const activeTabElementRef = useRef<HTMLButtonElement>(null);
-
-  const activeTab = useMemo(
-    () => categories.find((cat) => cat.id === activeCategory),
-    [activeCategory],
-  );
-
-  // Save to localStorage when activeCategory changes
-  useEffect(() => {
-    if (onCategoryChange) {
-      onCategoryChange(activeCategory);
-    }
-  }, [activeCategory, onCategoryChange]);
-
-  useEffect(() => {
-    if (activeTab && !isLoading) {
-      setSearchValue({
-        value: activeTab.searchValue,
-        highlight: '',
-        folder: '',
-      });
-    }
-  }, [activeCategory, setSearchValue, isLoading]);
-
-  // Function to update clip path
-  const updateClipPath = useCallback(() => {
-    const container = containerRef.current;
-    const activeTabElement = activeTabElementRef.current;
-
-    if (activeCategory && container && activeTabElement) {
-      const { offsetLeft, offsetWidth } = activeTabElement;
-      const clipLeft = Math.max(0, offsetLeft - 2);
-      const clipRight = Math.min(container.offsetWidth, offsetLeft + offsetWidth + 2);
-      const containerWidth = container.offsetWidth;
-
-      if (containerWidth) {
-        container.style.clipPath = `inset(0 ${Number(100 - (clipRight / containerWidth) * 100).toFixed(2)}% 0 ${Number((clipLeft / containerWidth) * 100).toFixed(2)}%)`;
-      }
-    }
-  }, [activeCategory]);
-
-  // Update clip path when active category changes
-  useEffect(() => {
-    updateClipPath();
-  }, [activeCategory, updateClipPath]);
-
-  // Update clip path when iconsOnly changes
-  useEffect(() => {
-    // Small delay to ensure DOM has updated with new sizes
-    const timer = setTimeout(() => {
-      updateClipPath();
-    }, 10);
-
-    return () => clearTimeout(timer);
-  }, [iconsOnly, updateClipPath]);
-
-  // Update clip path on window resize
-  useEffect(() => {
-    const handleResize = () => {
-      updateClipPath();
-    };
-
-    window.addEventListener('resize', handleResize);
-    return () => window.removeEventListener('resize', handleResize);
-  }, [updateClipPath]);
-
-  return (
-    <div className="relative mx-auto w-fit">
-      <ul className="flex justify-center gap-1.5">
-        {categories.map((category) => (
-          <li key={category.name}>
-            <Tooltip>
-              <TooltipTrigger asChild>
-                <button
-                  ref={activeCategory === category.id ? activeTabElementRef : null}
-                  data-tab={category.id}
-                  onClick={() => {
-                    setActiveCategory(category.id);
-                    localStorage.setItem('mailActiveCategory', category.id);
-                  }}
-                  className={cn(
-                    'flex h-7 items-center gap-1.5 rounded-full px-2 text-xs font-medium transition-all duration-200',
-                    activeCategory === category.id
-                      ? category.colors
-                      : 'text-muted-foreground hover:text-foreground hover:bg-muted/50',
-                  )}
-                >
-                  {category.icon}
-                  <span className={cn('hidden', !iconsOnly && 'md:inline')}>
-                    {t(category.name as MessageKey)}
-                  </span>
-                </button>
-              </TooltipTrigger>
-              {iconsOnly && (
-                <TooltipContent>
-                  <span>{t(category.name as MessageKey)}</span>
-                </TooltipContent>
-              )}
-            </Tooltip>
-          </li>
-        ))}
-      </ul>
-
-      <div
-        aria-hidden
-        className="absolute inset-0 z-10 overflow-hidden transition-[clip-path] duration-300 ease-in-out"
-        ref={containerRef}
-      >
-        <ul className="flex justify-center gap-1.5">
-          {categories.map((category) => (
-            <li key={category.id}>
-              <button
-                data-tab={category.id}
-                onClick={() => {
-                  setActiveCategory(category.id);
-                  localStorage.setItem('mailActiveCategory', category.id);
-                }}
-                className={cn(
-                  'flex h-7 items-center gap-1.5 rounded-full px-2 text-xs font-medium',
-                  category.colors,
-                )}
-                tabIndex={-1}
-              >
-                {category.icon}
-                <span className={cn('hidden', !iconsOnly && 'md:inline')}>
-                  {t(category.name as MessageKey)}
-                </span>
-              </button>
-            </li>
-          ))}
-        </ul>
-      </div>
-    </div>
-  );
->>>>>>> 84d2f2b8
 }