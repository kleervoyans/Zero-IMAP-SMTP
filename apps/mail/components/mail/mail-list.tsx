--- conflicted
+++ resolved
@@ -1,50 +1,25 @@
 "use client";
 
-import { ComponentProps, memo, useCallback, useEffect, useMemo, useRef, useState } from "react";
-<<<<<<< HEAD
-import { InitialThread, ThreadProps, MailSelectMode, MailListProps } from "@/types";
-=======
->>>>>>> 56fe42da
+import { ComponentProps, memo, useCallback, useEffect, useRef, useState } from "react";
+import { InitialThread, MailListProps, MailSelectMode, ThreadProps } from "@/types";
 import { Tooltip, TooltipContent, TooltipTrigger } from "@/components/ui/tooltip";
-import { AlertTriangle, Tag, User, Bell, Briefcase, Users } from "lucide-react";
+import { AlertTriangle, Bell, Briefcase, Tag, User, Users } from "lucide-react";
 import { EmptyState, type FolderType } from "@/components/mail/empty-state";
 import { preloadThread, useThreads } from "@/hooks/use-threads";
-import { ThreadContextMenu } from "../context/thread-context";
 import { cn, defaultPageSize, formatDate } from "@/lib/utils";
 import { useSearchValue } from "@/hooks/use-search-value";
 import { markAsRead, markAsUnread } from "@/actions/mail";
 import { ScrollArea } from "@/components/ui/scroll-area";
 import { useVirtualizer } from "@tanstack/react-virtual";
 import { useMail } from "@/components/mail/use-mail";
-import { useSummary } from "@/hooks/use-summary";
 import { useHotKey } from "@/hooks/use-hot-key";
 import { useSession } from "@/lib/auth-client";
 import { Badge } from "@/components/ui/badge";
 import { useParams } from "next/navigation";
-<<<<<<< HEAD
-=======
-import { InitialThread } from "@/types";
->>>>>>> 56fe42da
-import { useTheme } from "next-themes";
 import items from "./demo.json";
-import Image from "next/image";
 import { toast } from "sonner";
 
-// interface MailListProps {
-//   isCompact?: boolean;
-// }
-
 const HOVER_DELAY = 1000; // ms before prefetching
-
-// type MailSelectMode = "mass" | "range" | "single" | "selectAllBelow";
-
-// type ThreadProps = {
-//   message: InitialThread;
-//   selectMode: MailSelectMode;
-//   onClick?: (message: InitialThread) => () => Promise<any> | undefined;
-//   isCompact?: boolean;
-//   demo?: boolean;
-// };
 
 const highlightText = (text: string, highlight: string) => {
   if (!highlight?.trim()) return text;
@@ -153,14 +128,12 @@
             </span>{" "}
             {message.unread ? <span className="size-2 rounded-full bg-[#006FFE]" /> : null}
           </p>
-<<<<<<< HEAD
           <MailLabels labels={message.tags} />
           {message.totalReplies !== 1 ? (
             <span className="rounded-full border border-dotted px-[5px] py-[1px] text-xs opacity-70">
               {message.totalReplies}
             </span>
           ) : null}
-=======
           <div className="flex items-center gap-1">
             <MailLabels labels={message.tags} />
             {message.totalReplies > 1 ? (
@@ -176,7 +149,6 @@
               </Tooltip>
             ) : null}
           </div>
->>>>>>> 56fe42da
         </div>
         {message.receivedOn ? (
           <p
@@ -201,10 +173,8 @@
     </div>
   );
 });
-<<<<<<< HEAD
-=======
+
 Thread.displayName = "Thread";
->>>>>>> 56fe42da
 
 export function MailListDemo({ items: filteredItems = items }) {
   return (
@@ -577,15 +547,9 @@
     const visibleLabels = labels.filter(
       (label) => !["unread", "inbox"].includes(label.toLowerCase()),
     );
-<<<<<<< HEAD
 
     if (!visibleLabels.length) return null;
 
-=======
-
-    if (!visibleLabels.length) return null;
-
->>>>>>> 56fe42da
     return (
       <div className={cn("flex select-none items-center gap-1")}>
         {visibleLabels.map((label) => {
@@ -594,11 +558,6 @@
           if (style === "secondary") return null;
 
           return (
-<<<<<<< HEAD
-            <Badge key={label} className="rounded-full p-1" variant={style}>
-              {getLabelIcon(label)}
-            </Badge>
-=======
             <Tooltip key={label}>
               <TooltipTrigger asChild>
                 <Badge className="rounded-full p-1" variant={style}>
@@ -609,7 +568,6 @@
                 {capitalize(label.replace(/^category_/i, ""))}
               </TooltipContent>
             </Tooltip>
->>>>>>> 56fe42da
           );
         })}
       </div>
@@ -619,14 +577,11 @@
     return prev.labels === next.labels;
   },
 );
-<<<<<<< HEAD
-=======
 MailLabels.displayName = "MailLabels";
 
 function capitalize(str: string) {
   return str.substring(0, 1).toUpperCase() + str.substring(1).toLowerCase();
 }
->>>>>>> 56fe42da
 
 function getLabelIcon(label: string) {
   const normalizedLabel = label.toLowerCase().replace(/^category_/i, "");
