--- conflicted
+++ resolved
@@ -1,6 +1,5 @@
 "use client";
 
-<<<<<<< HEAD
 import {
   type ComponentProps,
   memo,
@@ -10,10 +9,7 @@
   useRef,
   useState,
 } from "react";
-=======
-import { ComponentProps, memo, useCallback, useEffect, useRef, useState } from "react";
-import { InitialThread, MailListProps, MailSelectMode, ThreadProps } from "@/types";
->>>>>>> b55368ea
+import type { InitialThread, MailListProps, MailSelectMode, ThreadProps } from "@/types";
 import { Tooltip, TooltipContent, TooltipTrigger } from "@/components/ui/tooltip";
 import { AlertTriangle, Bell, Briefcase, Tag, User, Users } from "lucide-react";
 import { EmptyState, type FolderType } from "@/components/mail/empty-state";
@@ -27,31 +23,13 @@
 import { useHotKey } from "@/hooks/use-hot-key";
 import { useSession } from "@/lib/auth-client";
 import { Badge } from "@/components/ui/badge";
-import type { InitialThread } from "@/types";
 import { useParams } from "next/navigation";
-<<<<<<< HEAD
 import { useTheme } from "next-themes";
-=======
->>>>>>> b55368ea
 import items from "./demo.json";
 import { toast } from "sonner";
 
 const HOVER_DELAY = 1000; // ms before prefetching
 
-<<<<<<< HEAD
-type MailSelectMode = "mass" | "range" | "single" | "selectAllBelow";
-
-type ThreadProps = {
-  message: InitialThread;
-  selectMode: MailSelectMode;
-  // TODO: enforce types instead of sprinkling "any"
-  onClick?: (message: InitialThread) => () => Promise<any> | undefined;
-  isCompact?: boolean;
-  demo?: boolean;
-};
-
-=======
->>>>>>> b55368ea
 const highlightText = (text: string, highlight: string) => {
   if (!highlight?.trim()) return text;
 
