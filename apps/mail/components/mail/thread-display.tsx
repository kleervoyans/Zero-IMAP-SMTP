--- conflicted
+++ resolved
@@ -1,4 +1,3 @@
-<<<<<<< HEAD
 import {
 	Archive,
 	ArchiveX,
@@ -10,8 +9,6 @@
 	Minimize2,
 	Star,
 } from 'lucide-react';
-=======
->>>>>>> 5aa0f013
 import { DropdownMenuContent, DropdownMenuItem } from '@/components/ui/dropdown-menu';
 import { DropdownMenu, DropdownMenuTrigger } from '@/components/ui/dropdown-menu';
 import { Tooltip, TooltipContent, TooltipTrigger } from '@/components/ui/tooltip';
@@ -26,13 +23,7 @@
 import { MailDisplaySkeleton } from './mail-skeleton';
 import { ReplyIcon } from '../icons/animated/reply';
 import { Button } from '@/components/ui/button';
-<<<<<<< HEAD
-import { sortNotes } from '@/lib/notes-utils';
-import { modifyLabels } from '@/actions/mail';
-import { useNotes } from '@/hooks/use-notes';
-=======
 import { useThread } from '@/hooks/use-threads';
->>>>>>> 5aa0f013
 import ThreadSubject from './thread-subject';
 import { XIcon } from '../icons/animated/x';
 import ReplyCompose from './reply-composer';
