--- conflicted
+++ resolved
@@ -189,7 +189,6 @@
 }
 
 export function ThreadDisplay({ mail, onClose, isMobile }: ThreadDisplayProps) {
-<<<<<<< HEAD
 	const [, setMail] = useMail();
 	const searchParams = useSearchParams();
 	const { folder } = useParams<{ folder: string }>();
@@ -203,22 +202,9 @@
 	const t = useTranslations();
 	const { mutate: mutateThread } = useThreads(folder, undefined, '', 20);
 	const { mutate: mutateStats } = useStats();
-=======
-  const [, setMail] = useMail();
-  const searchParams = useSearchParams();
-  const threadIdParam = searchParams.get('threadId');
-  const threadId = mail ?? threadIdParam ?? '';
-  // Only fetch thread data if we have a valid threadId
-  const { data: emailData, isLoading } = useThread(threadId || null);
-  const [isMuted, setIsMuted] = useState(false);
-  const [isReplyOpen, setIsReplyOpen] = useState(false);
-  const [isFullscreen, setIsFullscreen] = useState(false);
-  const t = useTranslations();
->>>>>>> 84d2f2b8
-
-  const moreVerticalIconRef = useRef<any>(null);
-
-<<<<<<< HEAD
+
+	const moreVerticalIconRef = useRef<any>(null);
+
 	const isInInbox = folder === FOLDERS.INBOX || !folder;
 	const isInArchive = folder === FOLDERS.ARCHIVE;
 	const isInSpam = folder === FOLDERS.SPAM;
@@ -249,26 +235,6 @@
 		}
 	}, [emailData]);
 
-	useEffect(() => {
-		const handleEsc = (event: KeyboardEvent) => {
-			if (event.key === 'Escape') {
-				handleClose();
-			}
-		};
-		window.addEventListener('keydown', handleEsc);
-		return () => window.removeEventListener('keydown', handleEsc);
-	}, [handleClose]);
-=======
-  useEffect(() => {
-    if (emailData?.[0]) {
-      setIsMuted(emailData[0].unread ?? false);
-    }
-  }, [emailData]);
-
-  const handleClose = useCallback(() => {
-    onClose?.();
-  }, [onClose]);
-
   useEffect(() => {
     const handleEsc = (event: KeyboardEvent) => {
       if (event.key === 'Escape') {
@@ -278,7 +244,6 @@
     window.addEventListener('keydown', handleEsc);
     return () => window.removeEventListener('keydown', handleEsc);
   }, [handleClose]);
->>>>>>> 84d2f2b8
 
   if (isLoading || !emailData)
     return (
@@ -367,7 +332,6 @@
       </div>
     );
 
-<<<<<<< HEAD
 	return (
 		<div
 			className={cn(
@@ -489,114 +453,4 @@
 			</div>
 		</div>
 	);
-=======
-  return (
-    <div
-      className={cn(
-        'flex flex-col',
-        isFullscreen ? 'h-screen' : isMobile ? 'h-full' : 'h-[calc(100vh-2rem)]',
-      )}
-    >
-      <div
-        className={cn(
-          'bg-offsetLight dark:bg-offsetDark relative flex flex-col overflow-hidden transition-all duration-300',
-          isMobile ? 'h-full' : 'h-full',
-          !isMobile && !isFullscreen && 'rounded-r-lg',
-          isFullscreen ? 'fixed inset-0 z-50' : '',
-        )}
-      >
-        <div className="flex flex-shrink-0 items-center border-b px-1 pb-1 md:px-3 md:pb-2 md:pt-[10px]">
-          <div className="flex flex-1 items-center gap-2">
-            <ThreadActionButton
-              icon={XIcon}
-              label={t('common.actions.close')}
-              disabled={!emailData}
-              onClick={handleClose}
-            />
-            <ThreadSubject subject={emailData[0]?.subject} isMobile={isMobile} />
-          </div>
-          <div className="flex items-center md:gap-6">
-            <NotesPanel threadId={mail} />
-            <ThreadActionButton
-              icon={isFullscreen ? ExpandIcon : ExpandIcon}
-              label={
-                isFullscreen
-                  ? t('common.threadDisplay.exitFullscreen')
-                  : t('common.threadDisplay.enterFullscreen')
-              }
-              disabled={!emailData}
-              onClick={() => setIsFullscreen(!isFullscreen)}
-            />
-            <ThreadActionButton
-              icon={ArchiveIcon}
-              label={t('common.threadDisplay.archive')}
-              disabled={!emailData}
-              className="relative top-0.5"
-            />
-            <ThreadActionButton
-              icon={ReplyIcon}
-              label={t('common.threadDisplay.reply')}
-              disabled={!emailData}
-              onClick={() => setIsReplyOpen(true)}
-            />
-            <DropdownMenu>
-              <DropdownMenuTrigger asChild>
-                <Button
-                  variant="ghost"
-                  className="md:h-fit md:px-2"
-                  disabled={!emailData}
-                  onMouseEnter={() => moreVerticalIconRef.current?.startAnimation?.()}
-                  onMouseLeave={() => moreVerticalIconRef.current?.stopAnimation?.()}
-                >
-                  <MoreVerticalIcon ref={moreVerticalIconRef} className="h-4 w-4" />
-                  <span className="sr-only">{t('common.threadDisplay.moreOptions')}</span>
-                </Button>
-              </DropdownMenuTrigger>
-              <DropdownMenuContent align="end">
-                <DropdownMenuItem>
-                  <ArchiveX className="mr-2 h-4 w-4" /> {t('common.threadDisplay.moveToSpam')}
-                </DropdownMenuItem>
-                <DropdownMenuItem>
-                  <ReplyAll className="mr-2 h-4 w-4" /> {t('common.threadDisplay.replyAll')}
-                </DropdownMenuItem>
-                <DropdownMenuItem>
-                  <Forward className="mr-2 h-4 w-4" /> {t('common.threadDisplay.forward')}
-                </DropdownMenuItem>
-                <DropdownMenuItem>{t('common.threadDisplay.markAsUnread')}</DropdownMenuItem>
-                <DropdownMenuItem>{t('common.threadDisplay.addLabel')}</DropdownMenuItem>
-                <DropdownMenuItem>{t('common.threadDisplay.muteThread')}</DropdownMenuItem>
-              </DropdownMenuContent>
-            </DropdownMenu>
-          </div>
-        </div>
-        <div className="flex min-h-0 flex-1 flex-col overflow-hidden">
-          <ScrollArea className="h-full flex-1" type="auto">
-            <div className="pb-4">
-              {[...(emailData || [])].reverse().map((message, index) => (
-                <div
-                  key={message.id}
-                  className={cn(
-                    'transition-all duration-200',
-                    index > 0 && 'border-border border-t',
-                  )}
-                >
-                  <MailDisplay
-                    emailData={message}
-                    isFullscreen={isFullscreen}
-                    isMuted={isMuted}
-                    isLoading={isLoading}
-                    index={index}
-                  />
-                </div>
-              ))}
-            </div>
-          </ScrollArea>
-          <div className={`relative ${isFullscreen ? '' : 'top-1'} flex-shrink-0`}>
-            <ReplyCompose emailData={emailData} isOpen={isReplyOpen} setIsOpen={setIsReplyOpen} />
-          </div>
-        </div>
-      </div>
-    </div>
-  );
->>>>>>> 84d2f2b8
 }