<<<<<<< HEAD
import {
  Dialog,
  DialogContent,
  DialogDescription,
  DialogHeader,
  DialogTitle,
  DialogTrigger,
} from "../ui/dialog";
import { emailProviders } from "@/constants/emailProviders";
import { Plus, UserPlus } from "lucide-react";
import { useTranslations } from "next-intl";
import { motion } from "framer-motion";
import { Button } from "../ui/button";
import { cn } from "@/lib/utils";
=======
import { Plus, UserPlus } from "lucide-react"
import { Button } from "../ui/button"
import { Dialog, DialogContent, DialogDescription, DialogHeader, DialogTitle, DialogTrigger } from "../ui/dialog"
import { emailProviders } from "@/constants/emailProviders"
import { cn } from "@/lib/utils"
import { motion } from "motion/react"
>>>>>>> dcf5b249

export const AddConnectionDialog = ({
  children,
  className,
  onOpenChange,
}: {
  children?: React.ReactNode;
  className?: string;
  onOpenChange?: (open: boolean) => void;
}) => {
  const t = useTranslations();

  return (
    <Dialog onOpenChange={onOpenChange}>
      <DialogTrigger asChild>
        <Button
          size={"dropdownItem"}
          variant={"dropdownItem"}
          className={cn("w-full justify-start gap-2", className)}
        >
          {children || (
            <>
              <UserPlus size={16} strokeWidth={2} className="opacity-60" aria-hidden="true" />
              <p className="text-[13px] opacity-60">{t("pages.settings.connections.addEmail")}</p>
            </>
          )}
        </Button>
      </DialogTrigger>
      <DialogContent className="sm:max-w-md">
        <DialogHeader>
          <DialogTitle>{t("pages.settings.connections.connectEmail")}</DialogTitle>
          <DialogDescription>
            {t("pages.settings.connections.connectEmailDescription")}
          </DialogDescription>
        </DialogHeader>
        <motion.div
          className="mt-4 grid grid-cols-2 gap-4"
          initial={{ opacity: 0 }}
          animate={{ opacity: 1 }}
          transition={{ duration: 0.3 }}
        >
          {emailProviders.map((provider, index) => (
            <motion.a
              key={provider.name}
              href={`/api/v1/mail/auth/${provider.providerId}/init`}
              initial={{ opacity: 0, y: 20 }}
              animate={{ opacity: 1, y: 0 }}
              transition={{ delay: index * 0.1, duration: 0.3 }}
              whileHover={{ scale: 1.03 }}
              whileTap={{ scale: 0.97 }}
            >
              <Button
                variant="outline"
                className="h-24 w-full flex-col items-center justify-center gap-2"
              >
                <svg viewBox="0 0 24 24" className="h-12 w-12">
                  <path fill="currentColor" d={provider.icon} />
                </svg>
                <span className="text-xs">{provider.name}</span>
              </Button>
            </motion.a>
          ))}
          <motion.div
            initial={{ opacity: 0, y: 20 }}
            animate={{ opacity: 1, y: 0 }}
            transition={{ delay: emailProviders.length * 0.1, duration: 0.3 }}
            whileHover={{ scale: 1.03 }}
            whileTap={{ scale: 0.97 }}
          >
            <Button
              variant="outline"
              className="h-24 flex-col items-center justify-center gap-2 border-dashed"
            >
              <Plus className="h-12 w-12" />
              <span className="text-xs">{t("pages.settings.connections.moreComingSoon")}</span>
            </Button>
          </motion.div>
        </motion.div>
      </DialogContent>
    </Dialog>
  );
};<|MERGE_RESOLUTION|>--- conflicted
+++ resolved
@@ -1,4 +1,3 @@
-<<<<<<< HEAD
 import {
   Dialog,
   DialogContent,
@@ -10,17 +9,9 @@
 import { emailProviders } from "@/constants/emailProviders";
 import { Plus, UserPlus } from "lucide-react";
 import { useTranslations } from "next-intl";
-import { motion } from "framer-motion";
+import { motion } from "motion/react";
 import { Button } from "../ui/button";
 import { cn } from "@/lib/utils";
-=======
-import { Plus, UserPlus } from "lucide-react"
-import { Button } from "../ui/button"
-import { Dialog, DialogContent, DialogDescription, DialogHeader, DialogTitle, DialogTrigger } from "../ui/dialog"
-import { emailProviders } from "@/constants/emailProviders"
-import { cn } from "@/lib/utils"
-import { motion } from "motion/react"
->>>>>>> dcf5b249
 
 export const AddConnectionDialog = ({
   children,
