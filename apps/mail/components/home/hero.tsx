--- conflicted
+++ resolved
@@ -16,11 +16,8 @@
 import Link from 'next/link';
 import axios from 'axios';
 import { z } from 'zod';
-<<<<<<< HEAD
 import { useSession } from '@/lib/auth-client';
-=======
 import { GithubIcon } from 'lucide-react';
->>>>>>> f28a28d2
 
 const betaSignupSchema = z.object({
   email: z.string().email().min(9),
